--- conflicted
+++ resolved
@@ -110,12 +110,8 @@
 option(Mapper_AUTORUN_MANUAL_TESTS "Run the system tests as part of the Mapper_Test target" OFF)
 mark_as_advanced(Mapper_AUTORUN_SYSTEM_TESTS Mapper_AUTORUN_MANUAL_TESTS)
 
-<<<<<<< HEAD
 option(Mapper_COVERAGE_BUILD "Builds with coverage support" ${Mapper_DEVELOPMENT_BUILD})
 
-option(Mapper_BUILD_PACKAGE     "Create a target for building packages"                ${Mapper_BUILD_PACKAGE_DEFAULT})
-=======
->>>>>>> a3402c6c
 option(Mapper_PACKAGE_PROJ      "Include all required Proj components in the packages" ${Mapper_BUILD_PROJ})
 option(Mapper_PACKAGE_GDAL      "Include all required GDAL components in the packages" ${Mapper_BUILD_GDAL})
 option(Mapper_PACKAGE_QT        "Include all required Qt components in the packages"   ${Mapper_BUILD_QT})
