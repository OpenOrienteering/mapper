--- conflicted
+++ resolved
@@ -29,11 +29,7 @@
 
 # Project declaration
 
-<<<<<<< HEAD
-project(Mapper VERSION 0.9.3 LANGUAGES CXX C)
-=======
 project(Mapper VERSION 0.9.4 LANGUAGES CXX C)
->>>>>>> 98818deb
 set(Mapper_COPYRIGHT "(C) 2020 The OpenOrienteering developers")
 
 math(EXPR Mapper_VERSION_CODE "${Mapper_VERSION_MAJOR} * 10000 + ${Mapper_VERSION_MINOR} * 100 + ${Mapper_VERSION_PATCH} * 2 + ${CMAKE_SIZEOF_VOID_P} / 4 - 1")
