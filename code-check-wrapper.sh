--- conflicted
+++ resolved
@@ -71,12 +71,9 @@
   map_coord.cpp \
   map_editor.cpp \
   map_find_feature.cpp \
-<<<<<<< HEAD
-  map_notes.cpp \
-=======
   map_information.cpp \
   map_information_dialog.cpp \
->>>>>>> d0a088f3
+  map_notes.cpp \
   map_printer \
   map_widget.cpp \
   mapper_proxystyle.cpp \
