--- conflicted
+++ resolved
@@ -1,9 +1,5 @@
 <?xml version="1.0" encoding="UTF-8"?>
-<<<<<<< HEAD
-<map xmlns="http://oorienteering.sourceforge.net/mapper/xml/v2" version="4">
-=======
 <map xmlns="http://oorienteering.sourceforge.net/mapper/xml/v2" version="5">
->>>>>>> 3b9ac58c
     <notes></notes>
     <georeferencing scale="4000"/>
     <colors count="36">
@@ -22,7 +18,6 @@
             <rgb method="spotcolor" r="0.900" g="0.500" b="1.000"/>
         </color>
         <color priority="2" name="Black" c="0.000" m="0.000" y="0.000" k="1.000" opacity="1.000">
-<<<<<<< HEAD
             <spotcolors knockout="true">
                 <namedcolor>BLACK</namedcolor>
             </spotcolors>
@@ -31,16 +26,6 @@
         </color>
         <color priority="3" name="Opaque White below Black" c="0.000" m="0.000" y="0.000" k="0.000" opacity="1.000">
             <spotcolors knockout="true">
-=======
-            <spotcolors knockout="true">
-                <namedcolor>BLACK</namedcolor>
-            </spotcolors>
-            <cmyk method="custom"/>
-            <rgb method="custom" r="0.000" g="0.000" b="0.000"/>
-        </color>
-        <color priority="3" name="Opaque White below Black" c="0.000" m="0.000" y="0.000" k="0.000" opacity="1.000">
-            <spotcolors knockout="true">
->>>>>>> 3b9ac58c
                 <component factor="0" spotcolor="2"/>
             </spotcolors>
             <cmyk method="spotcolor"/>
@@ -2445,17 +2430,12 @@
                 <pattern type="1" angle="1.5708" rotatable="true" line_spacing="37500" line_offset="0" offset_along_line="0" color="11" line_width="180"/>
             </area_symbol>
         </symbol>
-<<<<<<< HEAD
-        <symbol type="1" id="149" code="602" name="Registration mark (Cyan)">
-            <description>At least three registration marks shall be placed within the frame of a map in a non-symmetrical arrangement. In addition, a colour check should be possible.
-
-Colour: all printed colours.
-
-This symbol includes all printed colours - do not place colours as separate symbols as any errors of placement will appear as misregistration.  This check works with offset printing only (requires colour separations).</description>
-            <point_symbol inner_radius="1000" inner_color="-1" outer_width="0" outer_color="-1" elements="8">
+        <symbol type="1" id="149" code="602" name="Registration mark">
+            <description>At least three registration marks shall be placed within the frame of a map in a non-symmetrical arrangement. In addition, a colour check should be possible.</description>
+            <point_symbol inner_radius="1000" inner_color="-1" outer_width="0" outer_color="-1" elements="2">
                 <element>
                     <symbol type="2" code="">
-                        <line_symbol color="19" line_width="100" minimum_length="0" join_style="1" cap_style="0" pointed_cap_length="1000" segment_length="4000" end_length="0" show_at_least_one_symbol="true" minimum_mid_symbol_count="0" minimum_mid_symbol_count_when_closed="0" dash_length="4000" break_length="1000" dashes_in_group="1" in_group_break_length="500" mid_symbols_per_spot="1" mid_symbol_distance="0"/>
+                        <line_symbol color="-900" line_width="100" minimum_length="0" join_style="1" cap_style="0" pointed_cap_length="1000" segment_length="4000" end_length="0" show_at_least_one_symbol="true" minimum_mid_symbol_count="0" minimum_mid_symbol_count_when_closed="0" dash_length="4000" break_length="1000" dashes_in_group="1" in_group_break_length="500" mid_symbols_per_spot="1" mid_symbol_distance="0"/>
                     </symbol>
                     <object type="1">
                         <coords count="2">
@@ -2469,7 +2449,7 @@
                 </element>
                 <element>
                     <symbol type="2" code="">
-                        <line_symbol color="19" line_width="100" minimum_length="0" join_style="1" cap_style="0" pointed_cap_length="1000" segment_length="4000" end_length="0" show_at_least_one_symbol="true" minimum_mid_symbol_count="0" minimum_mid_symbol_count_when_closed="0" dash_length="4000" break_length="1000" dashes_in_group="1" in_group_break_length="500" mid_symbols_per_spot="1" mid_symbol_distance="0"/>
+                        <line_symbol color="-900" line_width="100" minimum_length="0" join_style="1" cap_style="0" pointed_cap_length="1000" segment_length="4000" end_length="0" show_at_least_one_symbol="true" minimum_mid_symbol_count="0" minimum_mid_symbol_count_when_closed="0" dash_length="4000" break_length="1000" dashes_in_group="1" in_group_break_length="500" mid_symbols_per_spot="1" mid_symbol_distance="0"/>
                     </symbol>
                     <object type="1">
                         <coords count="2">
@@ -2481,102 +2461,6 @@
                         </pattern>
                     </object>
                 </element>
-                <element>
-                    <symbol type="2" code="">
-                        <line_symbol color="0" line_width="100" minimum_length="0" join_style="1" cap_style="0" pointed_cap_length="1000" segment_length="4000" end_length="0" show_at_least_one_symbol="true" minimum_mid_symbol_count="0" minimum_mid_symbol_count_when_closed="0" dash_length="4000" break_length="1000" dashes_in_group="1" in_group_break_length="500" mid_symbols_per_spot="1" mid_symbol_distance="0"/>
-                    </symbol>
-                    <object type="1">
-                        <coords count="2">
-                            <coord x="2000" y="0"/>
-                            <coord x="-2000" y="0"/>
-                        </coords>
-                        <pattern rotation="0">
-                            <coord x="0" y="0"/>
-                        </pattern>
-                    </object>
-                </element>
-=======
-        <symbol type="1" id="149" code="602" name="Registration mark">
-            <description>At least three registration marks shall be placed within the frame of a map in a non-symmetrical arrangement. In addition, a colour check should be possible.</description>
-            <point_symbol inner_radius="1000" inner_color="-1" outer_width="0" outer_color="-1" elements="2">
->>>>>>> 3b9ac58c
-                <element>
-                    <symbol type="2" code="">
-                        <line_symbol color="-900" line_width="100" minimum_length="0" join_style="1" cap_style="0" pointed_cap_length="1000" segment_length="4000" end_length="0" show_at_least_one_symbol="true" minimum_mid_symbol_count="0" minimum_mid_symbol_count_when_closed="0" dash_length="4000" break_length="1000" dashes_in_group="1" in_group_break_length="500" mid_symbols_per_spot="1" mid_symbol_distance="0"/>
-                    </symbol>
-                    <object type="1">
-                        <coords count="2">
-                            <coord x="0" y="-2000"/>
-                            <coord x="0" y="2000"/>
-                        </coords>
-                        <pattern rotation="0">
-                            <coord x="0" y="0"/>
-                        </pattern>
-                    </object>
-                </element>
-                <element>
-                    <symbol type="2" code="">
-<<<<<<< HEAD
-                        <line_symbol color="32" line_width="100" minimum_length="0" join_style="1" cap_style="0" pointed_cap_length="1000" segment_length="4000" end_length="0" show_at_least_one_symbol="true" minimum_mid_symbol_count="0" minimum_mid_symbol_count_when_closed="0" dash_length="4000" break_length="1000" dashes_in_group="1" in_group_break_length="500" mid_symbols_per_spot="1" mid_symbol_distance="0"/>
-=======
-                        <line_symbol color="-900" line_width="100" minimum_length="0" join_style="1" cap_style="0" pointed_cap_length="1000" segment_length="4000" end_length="0" show_at_least_one_symbol="true" minimum_mid_symbol_count="0" minimum_mid_symbol_count_when_closed="0" dash_length="4000" break_length="1000" dashes_in_group="1" in_group_break_length="500" mid_symbols_per_spot="1" mid_symbol_distance="0"/>
->>>>>>> 3b9ac58c
-                    </symbol>
-                    <object type="1">
-                        <coords count="2">
-                            <coord x="-2000" y="0"/>
-                            <coord x="2000" y="0"/>
-                        </coords>
-                        <pattern rotation="0">
-                            <coord x="0" y="0"/>
-                        </pattern>
-                    </object>
-                </element>
-<<<<<<< HEAD
-                <element>
-                    <symbol type="2" code="">
-                        <line_symbol color="32" line_width="100" minimum_length="0" join_style="1" cap_style="0" pointed_cap_length="1000" segment_length="4000" end_length="0" show_at_least_one_symbol="true" minimum_mid_symbol_count="0" minimum_mid_symbol_count_when_closed="0" dash_length="4000" break_length="1000" dashes_in_group="1" in_group_break_length="500" mid_symbols_per_spot="1" mid_symbol_distance="0"/>
-                    </symbol>
-                    <object type="1">
-                        <coords count="2">
-                            <coord x="0" y="-2000"/>
-                            <coord x="0" y="2000"/>
-                        </coords>
-                        <pattern rotation="0">
-                            <coord x="0" y="0"/>
-                        </pattern>
-                    </object>
-                </element>
-                <element>
-                    <symbol type="2" code="">
-                        <line_symbol color="2" line_width="100" minimum_length="0" join_style="1" cap_style="0" pointed_cap_length="1000" segment_length="4000" end_length="0" show_at_least_one_symbol="true" minimum_mid_symbol_count="0" minimum_mid_symbol_count_when_closed="0" dash_length="4000" break_length="1000" dashes_in_group="1" in_group_break_length="500" mid_symbols_per_spot="1" mid_symbol_distance="0"/>
-                    </symbol>
-                    <object type="1">
-                        <coords count="2">
-                            <coord x="2000" y="0"/>
-                            <coord x="-2000" y="0"/>
-                        </coords>
-                        <pattern rotation="0">
-                            <coord x="0" y="0"/>
-                        </pattern>
-                    </object>
-                </element>
-                <element>
-                    <symbol type="2" code="">
-                        <line_symbol color="2" line_width="100" minimum_length="0" join_style="1" cap_style="0" pointed_cap_length="1000" segment_length="4000" end_length="0" show_at_least_one_symbol="true" minimum_mid_symbol_count="0" minimum_mid_symbol_count_when_closed="0" dash_length="4000" break_length="1000" dashes_in_group="1" in_group_break_length="500" mid_symbols_per_spot="1" mid_symbol_distance="0"/>
-                    </symbol>
-                    <object type="1">
-                        <coords count="2">
-                            <coord x="0" y="-2000"/>
-                            <coord x="0" y="2000"/>
-                        </coords>
-                        <pattern rotation="0">
-                            <coord x="0" y="0"/>
-                        </pattern>
-                    </object>
-                </element>
-=======
->>>>>>> 3b9ac58c
             </point_symbol>
         </symbol>
         <symbol type="1" id="150" code="603.0.1" name="Spot height, dot">
@@ -6903,11 +6787,7 @@
     </symbols>
     <parts count="1" current="0">
         <part name="default layer">
-<<<<<<< HEAD
-            <objects count="30">
-=======
             <objects count="32">
->>>>>>> 3b9ac58c
                 <object type="1" symbol="44">
                     <coords count="13">
                         <coord x="27653" y="-11020" flags="1"/>
@@ -7378,8 +7258,6 @@
                     <coords count="2">
                         <coord x="21461" y="-12008"/>
                         <coord x="24618" y="2997"/>
-<<<<<<< HEAD
-=======
                     </coords>
                     <pattern rotation="0">
                         <coord x="0" y="0"/>
@@ -7392,27 +7270,11 @@
                         <coord x="28176" y="2678" flags="32"/>
                         <coord x="22501" y="2678" flags="32"/>
                         <coord x="22501" y="-1105" flags="50"/>
->>>>>>> 3b9ac58c
                     </coords>
                     <pattern rotation="0">
                         <coord x="0" y="0"/>
                     </pattern>
                 </object>
-<<<<<<< HEAD
-                <object type="1" symbol="112">
-                    <coords count="5">
-                        <coord x="22501" y="-1105" flags="32"/>
-                        <coord x="28176" y="-1105" flags="32"/>
-                        <coord x="28176" y="2678" flags="32"/>
-                        <coord x="22501" y="2678" flags="32"/>
-                        <coord x="22501" y="-1105" flags="50"/>
-                    </coords>
-                    <pattern rotation="0">
-                        <coord x="0" y="0"/>
-                    </pattern>
-                </object>
-=======
->>>>>>> 3b9ac58c
                 <object type="1" symbol="166">
                     <coords count="5">
                         <coord x="26172" y="-11986" flags="32"/>
@@ -7420,8 +7282,6 @@
                         <coord x="27481" y="3444" flags="32"/>
                         <coord x="27481" y="-11986" flags="32"/>
                         <coord x="26172" y="-11986" flags="50"/>
-<<<<<<< HEAD
-=======
                     </coords>
                     <pattern rotation="0">
                         <coord x="0" y="0"/>
@@ -7436,7 +7296,6 @@
                     <coords count="2">
                         <coord x="16963" y="3404"/>
                         <coord x="16963" y="-13658"/>
->>>>>>> 3b9ac58c
                     </coords>
                     <pattern rotation="0">
                         <coord x="0" y="0"/>
