--- conflicted
+++ resolved
@@ -576,7 +576,7 @@
     <message>
         <location filename="../src/gui/configure_grid_dialog.cpp" line="69"/>
         <source>°</source>
-        <translation></translation>
+        <translation>°</translation>
     </message>
     <message>
         <location filename="../src/gui/configure_grid_dialog.cpp" line="121"/>
@@ -1303,7 +1303,7 @@
     <message>
         <location filename="../src/file_format_ocad8.cpp" line="1547"/>
         <source>Could not create new file: %1</source>
-        <translation>Неможливо сворити новий файл: %1</translation>
+        <translation>Неможливо сворити новіий файл: %1</translation>
     </message>
 </context>
 <context>
@@ -2695,11 +2695,7 @@
 
 Press Yes to save in this format.
 Press No to choose a different format.</source>
-<<<<<<< HEAD
-        <translation type="unfinished">Цю карту буде збережено як &quot;%1&quot; файл. Інформація може бути втрачена.
-=======
         <translation>Цю карту буде збережено як &quot;%1&quot; файл. Інформація може бути втрачена.
->>>>>>> 073d94f6
 
 Натисніть Так для збереження в цьому форматі.
 Натисніть Ні щоб обрати інший формат.</translation>
@@ -4435,38 +4431,22 @@
     <message>
         <location filename="../src/file_format_ocad8.cpp" line="759"/>
         <source>During import of text symbol %1: ignoring custom weight (%2)</source>
-<<<<<<< HEAD
-        <translation>Під час імпорту текстового знаку %1: проігноровано нестандартну ширину (%2)</translation>
-=======
         <translation>Під час імпорту текстового знаку %1: проігноровано користувацький якір (%2)</translation>
->>>>>>> 073d94f6
     </message>
     <message>
         <location filename="../src/file_format_ocad8.cpp" line="764"/>
         <source>During import of text symbol %1: custom character spacing is set, its implementation does not match OCAD&apos;s behavior yet</source>
-<<<<<<< HEAD
-        <translation>Під час імпорту текстового знаку %1: встановлено нестандартний міжсимвольний інтервал, його реалізація покищо не сумісна з OCAD</translation>
-=======
         <translation>Під час імпорту текстового знаку %1: встановлен користувацький міжсимвольний інтервал, його реалізація покищо не сумісна з поведінкою OCAD</translation>
->>>>>>> 073d94f6
     </message>
     <message>
         <location filename="../src/file_format_ocad8.cpp" line="769"/>
         <source>During import of text symbol %1: ignoring custom word spacing (%2%)</source>
-<<<<<<< HEAD
-        <translation>Під час імпорту текстового знаку %1: проігноровано нестандартний інтервал між словами (%2%)</translation>
-=======
         <translation>Під час імпорту текстового знаку %1: проігноровано користувацький інтервал між словами (%2%)</translation>
->>>>>>> 073d94f6
     </message>
     <message>
         <location filename="../src/file_format_ocad8.cpp" line="774"/>
         <source>During import of text symbol %1: ignoring custom indents (%2/%3)</source>
-<<<<<<< HEAD
-        <translation>Під час імпорту текстового знаку %1: проігноровано нестандартні відступи (%2/%3)</translation>
-=======
         <translation>Під час імпорту текстового знаку %1: проігноровано користувацькі відступи (%2/%3)</translation>
->>>>>>> 073d94f6
     </message>
     <message>
         <location filename="../src/file_format_ocad8.cpp" line="795"/>
@@ -4486,11 +4466,7 @@
     <message>
         <location filename="../src/file_format_ocad8.cpp" line="1003"/>
         <source>Not importing text symbol, couldn&apos;t figure out path&apos; (npts=%1): %2</source>
-<<<<<<< HEAD
-        <translation>Текстовий знак не імпортовано, невдається відобразити зовнішній шлях&apos; (npts=%1): %2</translation>
-=======
         <translation>Не імпортовано текстовий знак, невдається відобразити зовнішній шлях&apos; (npts=%1): %2</translation>
->>>>>>> 073d94f6
     </message>
     <message>
         <location filename="../src/file_format_ocad8.cpp" line="1195"/>
@@ -4514,20 +4490,12 @@
     <message>
         <location filename="../src/fileformats/ocd_file_import.cpp" line="77"/>
         <source>In line symbol %1 &apos;%2&apos;: %3</source>
-<<<<<<< HEAD
-        <translation>У лінійному знаку %1 &apos;%2&apos;: %3</translation>
-=======
         <translation>У лінійному знаці %1 &apos;%2&apos;: %3</translation>
->>>>>>> 073d94f6
     </message>
     <message>
         <location filename="../src/fileformats/ocd_file_import.cpp" line="83"/>
         <source>In text symbol %1 &apos;%2&apos;: %3</source>
-<<<<<<< HEAD
-        <translation>У текстовому знаку %1 &apos;%2&apos;: %3</translation>
-=======
         <translation>У текстовому знаці %1 &apos;%2&apos;: %3</translation>
->>>>>>> 073d94f6
     </message>
     <message>
         <location filename="../src/fileformats/ocd_file_import.cpp" line="340"/>
@@ -4568,31 +4536,19 @@
     <message>
         <location filename="../src/fileformats/ocd_file_import.cpp" line="971"/>
         <source>The dash pattern cannot be imported correctly.</source>
-<<<<<<< HEAD
-        <translation>Штриховий візерунок неможливо імпортувати коректно.</translation>
-=======
         <translation>Штриховий візерунок неможливо імпортувати корректно.</translation>
->>>>>>> 073d94f6
     </message>
     <message>
         <location filename="../src/fileformats/ocd_file_import.cpp" line="986"/>
         <location filename="../src/fileformats/ocd_file_import.cpp" line="1018"/>
         <source>The dash pattern&apos;s end length (%1 mm) cannot be imported correctly. Using %2 mm.</source>
-<<<<<<< HEAD
-        <translation>Довжина кінцевого штриха у візерунку (%1 мм) не може бути коректно імпортована. Буде використано %2 мм.</translation>
-=======
         <translation>Довжина кінцевого штриха у візерунку (%1 мм) не може бути корректно імпортована. Буде використано %2 мм.</translation>
->>>>>>> 073d94f6
     </message>
     <message>
         <location filename="../src/fileformats/ocd_file_import.cpp" line="993"/>
         <location filename="../src/fileformats/ocd_file_import.cpp" line="1033"/>
         <source>The dash pattern&apos;s end gap (%1 mm) cannot be imported correctly. Using %2 mm.</source>
-<<<<<<< HEAD
-        <translation>Відстань до кінцевого штриха у візерунку (%1 мм) не може бути коректно імпортована. Буде використано %2 мм.</translation>
-=======
         <translation>Відстань до кінцевого штриха у візерунку (%1 мм) не може бути корректно імпортована. Буде використано %2 мм.</translation>
->>>>>>> 073d94f6
     </message>
     <message>
         <location filename="../src/fileformats/ocd_file_import.cpp" line="1075"/>
@@ -4607,20 +4563,12 @@
     <message>
         <location filename="../src/fileformats/ocd_file_import.cpp" line="1183"/>
         <source>Suppressing dash symbol at line ends.</source>
-<<<<<<< HEAD
-        <translation>Подавляти знаки на кінцях відрізку.</translation>
-=======
         <translation>Подавлення знаків на кінцях відрізку.</translation>
->>>>>>> 073d94f6
     </message>
     <message>
         <location filename="../src/fileformats/ocd_file_import.cpp" line="899"/>
         <source>This symbol cannot be saved as a proper OCD symbol again.</source>
-<<<<<<< HEAD
-        <translation>Цей знак не може бути збережений як правильний знак OCD.</translation>
-=======
         <translation>Цей знак но може бути збережений як правильний знак OCD.</translation>
->>>>>>> 073d94f6
     </message>
     <message>
         <location filename="../src/fileformats/ocd_file_import.cpp" line="1874"/>
@@ -4635,38 +4583,22 @@
     <message>
         <location filename="../src/fileformats/ocd_file_import.cpp" line="1861"/>
         <source>Ignoring custom weight (%1).</source>
-<<<<<<< HEAD
-        <translation type="unfinished">Проігноровано нестандартну ширину (%1).</translation>
-=======
         <translation>Проігноровано користувацьку вагу (%1).</translation>
->>>>>>> 073d94f6
     </message>
     <message>
         <location filename="../src/fileformats/ocd_file_import.cpp" line="1898"/>
         <source>Custom character spacing may be incorrect.</source>
-<<<<<<< HEAD
-        <translation type="unfinished">Нестандартний міжсимвольний інтервал може відображатись некоректно.</translation>
-=======
         <translation>Можливо, некорректний користувацький міжсимвольний інтервал.</translation>
->>>>>>> 073d94f6
     </message>
     <message>
         <location filename="../src/fileformats/ocd_file_import.cpp" line="1903"/>
         <source>Ignoring custom word spacing (%1 %).</source>
-<<<<<<< HEAD
-        <translation>Проігноровано нестандартний міжслівний інтервал (%1 %).</translation>
-=======
         <translation>Проігноровано користувацький міжслівний інтервал (%1 %).</translation>
->>>>>>> 073d94f6
     </message>
     <message>
         <location filename="../src/fileformats/ocd_file_import.cpp" line="1927"/>
         <source>Ignoring custom indents (%1/%2).</source>
-<<<<<<< HEAD
-        <translation>Проігноровано нестандартні відступи (%1/%2).</translation>
-=======
         <translation>Проігноровано користувацькі відступи (%1/%2).</translation>
->>>>>>> 073d94f6
     </message>
     <message>
         <location filename="../src/fileformats/ocd_file_import.cpp" line="1949"/>
@@ -4676,11 +4608,7 @@
     <message>
         <location filename="../src/fileformats/ocd_file_import.cpp" line="1327"/>
         <source>Line text symbols are not yet supported. Marking the symbol as hidden.</source>
-<<<<<<< HEAD
-        <translation>Лінійні текстові знаки покищо не підтримуються. Цей знак приховано.</translation>
-=======
         <translation>Знаки лінійного нексту покищо не підтримуються. Цей знак приховано.</translation>
->>>>>>> 073d94f6
     </message>
     <message>
         <location filename="../src/fileformats/ocd_file_import.cpp" line="1503"/>
@@ -4695,11 +4623,7 @@
     <message>
         <location filename="../src/fileformats/ocd_file_import.cpp" line="1554"/>
         <source>Not importing text symbol, couldn&apos;t figure out path&apos; (npts=%1): %2</source>
-<<<<<<< HEAD
-        <translation type="unfinished">Не імпортовано текстовий знак, невдається відобразити зовнішній контур (npts=%1): %2</translation>
-=======
         <translation>Не імпортовано текстовий знак, невдається відобразити зовнішній шлях (npts=%1): %2</translation>
->>>>>>> 073d94f6
     </message>
     <message>
         <location filename="../src/fileformats/ocd_file_import.cpp" line="1836"/>
@@ -4714,11 +4638,7 @@
     </message>
     <message>
         <source>Untested file importer for format: OCD %1</source>
-<<<<<<< HEAD
-        <translation>Неперевірений імпортер для формату: OCD %1</translation>
-=======
         <translation type="vanished">Неперевірений імпортер для формату: OCD %1</translation>
->>>>>>> 073d94f6
     </message>
     <message>
         <location filename="../src/fileformats/ocd_file_import.cpp" line="2001"/>
@@ -5329,11 +5249,7 @@
     <message>
         <location filename="../src/gui/print_widget.cpp" line="1203"/>
         <source>Successfully created print job</source>
-<<<<<<< HEAD
-        <translation>Задачу друку успішно сформовано</translation>
-=======
         <translation>Успішно сформовано задачу друку</translation>
->>>>>>> 073d94f6
     </message>
     <message>
         <location filename="../src/gui/print_widget.cpp" line="1260"/>
@@ -5346,25 +5262,6 @@
         <location filename="../src/gui/print_widget.cpp" line="1276"/>
         <source>The map area is empty. Output canceled.</source>
         <translation>Область друку поржня. Вивід скасовано.</translation>
-<<<<<<< HEAD
-    </message>
-</context>
-<context>
-    <name>QDialogButtonBox</name>
-    <message>
-        <location filename="../src/gui/text_browser_dialog.cpp" line="64"/>
-        <source>&amp;Close</source>
-        <translation>&amp;Закрити</translation>
-    </message>
-</context>
-<context>
-    <name>QFileDialog</name>
-    <message>
-        <location filename="../src/gui/text_browser_dialog.cpp" line="59"/>
-        <source>Back</source>
-        <translation>Назад</translation>
-=======
->>>>>>> 073d94f6
     </message>
 </context>
 <context>
@@ -5717,11 +5614,7 @@
     <message>
         <location filename="../src/gui/select_crs_dialog.cpp" line="54"/>
         <source>Select coordinate reference system</source>
-<<<<<<< HEAD
-        <translation type="unfinished">Виберіть базову систему координат</translation>
-=======
         <translation>Виберіть відносну систему координат</translation>
->>>>>>> 073d94f6
     </message>
     <message>
         <location filename="../src/gui/select_crs_dialog.cpp" line="62"/>
@@ -6111,11 +6004,7 @@
     <message>
         <location filename="../src/gui/widgets/tags_widget.cpp" line="234"/>
         <source>The key &quot;%1&quot; already exists and must not be used twice.</source>
-<<<<<<< HEAD
-        <translation type="unfinished">Ключ &quot;%1&quot; вже існує і не може використовуватись двічи.</translation>
-=======
         <translation>Ключ &quot;%1&quot; вже існує і не можу використовуватись двічи.</translation>
->>>>>>> 073d94f6
     </message>
 </context>
 <context>
@@ -6286,11 +6175,7 @@
     <message>
         <location filename="../src/template_image.cpp" line="211"/>
         <source>Select the coordinate reference system of the coordinates in the world file</source>
-<<<<<<< HEAD
-        <translation type="unfinished">Виберіть базову систему координат для координат у world file-і</translation>
-=======
         <translation>Виберіть відносну систему координат з координат world file-у</translation>
->>>>>>> 073d94f6
     </message>
 </context>
 <context>
@@ -6403,15 +6288,11 @@
     <message>
         <location filename="../src/gui/widgets/template_list_widget.cpp" line="231"/>
         <source>Georeferenced: %1</source>
-<<<<<<< HEAD
-        <translation>Геоприв&apos;язка: %1</translation>
-=======
         <translation>Геоприв&apos;яка: %1</translation>
->>>>>>> 073d94f6
     </message>
     <message>
         <source>Delete</source>
-        <translation>Видалити</translation>
+        <translation type="vanished">Видалити</translation>
     </message>
     <message>
         <location filename="../src/gui/widgets/template_list_widget.cpp" line="215"/>
