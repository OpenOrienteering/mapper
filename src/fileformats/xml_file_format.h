/*
 *    Copyright 2012-2014 Pete Curtis
 *    Copyright 2012-2014, 2016, 2018 Kai Pastor
 *
 *    This file is part of OpenOrienteering.
 *
 *    OpenOrienteering is free software: you can redistribute it and/or modify
 *    it under the terms of the GNU General Public License as published by
 *    the Free Software Foundation, either version 3 of the License, or
 *    (at your option) any later version.
 *
 *    OpenOrienteering is distributed in the hope that it will be useful,
 *    but WITHOUT ANY WARRANTY; without even the implied warranty of
 *    MERCHANTABILITY or FITNESS FOR A PARTICULAR PURPOSE.  See the
 *    GNU General Public License for more details.
 *
 *    You should have received a copy of the GNU General Public License
 *    along with OpenOrienteering.  If not, see <http://www.gnu.org/licenses/>.
 */

#ifndef OPENORIENTEERING_FILE_FORMAT_XML_H
#define OPENORIENTEERING_FILE_FORMAT_XML_H

#include <memory>

#include <QString>

#include "fileformats/file_format.h"

namespace OpenOrienteering {

class Exporter;
class Importer;
class Map;
class MapView;


/** @brief Interface for dealing with XML files of maps.
 */
class XMLFileFormat : public FileFormat
{
public:
	/** @brief Creates a new file format of type XML.
	 */
	XMLFileFormat();
	
	
	/** @brief Returns true for an XML file using the Mapper namespace.
	 */
	ImportSupportAssumption understands(const char* buffer, int size) const override;
	
	
	/** @brief Creates an importer for XML files.
	 */
	std::unique_ptr<Importer> makeImporter(const QString& path, Map* map, MapView* view) const override;
	
	/** @brief Creates an exporter for XML files.
	 */
	std::unique_ptr<Exporter> makeExporter(const QString& path, const Map* map, const MapView* view) const override;
	
	
	/** @brief The minimum XML file format version supported by this implementation.
	 */
	static const int minimum_version;
	
	/** @brief The optimal XML file format version created by this implementation.
	 */
	static const int current_version;
	
	/** @brief The actual XML file format version to be written.
	 * 
	 * This value must be less than or equal to current_version.
	 */
	static int active_version;
	
};


}  // namespace OpenOrienteering


/**
  
\page file_format OpenOrienteering Mapper XML File Format Documentation

\date 2018-03-10
\author Kai Pastor

\todo Review and update.


\section changes Changes

\subsection version-8 Version 8

<<<<<<< HEAD
- 2018-08-25 Added optional `icon` element to symbol `element`.
=======
- 2018-10-08 Added `screen_angle` and `screen_frequency` attributes to element
             `color/spotcolors/namedcolor` element.
>>>>>>> a6d8dcb8
- 2018-03-10 Added `mid_symbol_placement` attribute to `line_symbol` element.


\subsection version-7 Version 7

- 2018-03-10 First file format changelog entry

*/

#endif // OPENORIENTEERING_FILE_FORMAT_XML_H<|MERGE_RESOLUTION|>--- conflicted
+++ resolved
@@ -93,12 +93,9 @@
 
 \subsection version-8 Version 8
 
-<<<<<<< HEAD
-- 2018-08-25 Added optional `icon` element to symbol `element`.
-=======
 - 2018-10-08 Added `screen_angle` and `screen_frequency` attributes to element
              `color/spotcolors/namedcolor` element.
->>>>>>> a6d8dcb8
+- 2018-08-25 Added optional `icon` element to symbol `element`.
 - 2018-03-10 Added `mid_symbol_placement` attribute to `line_symbol` element.
 
 
