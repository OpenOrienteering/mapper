--- conflicted
+++ resolved
@@ -1744,11 +1744,7 @@
 						setTextSymbolFormatting(ocad_text_symbol, text_object);
 						
 						TextFormatList new_list;
-<<<<<<< HEAD
-						new_list.push_back(std::make_pair(text_object->getHorizontalAlignment(), *it));
-=======
-						new_list.push_back(std::make_pair(text_object, index));
->>>>>>> f9e025bb
+						new_list.push_back(std::make_pair(text_object->getHorizontalAlignment(), index));
 						text_format_map.insert(text_symbol, new_list);
 					}
 					else
