/*
 *    Copyright 2012, 2013, 2014 Thomas Schöps
 *    Copyright 2013-2021 Kai Pastor
 *
 *    This file is part of OpenOrienteering.
 *
 *    OpenOrienteering is free software: you can redistribute it and/or modify
 *    it under the terms of the GNU General Public License as published by
 *    the Free Software Foundation, either version 3 of the License, or
 *    (at your option) any later version.
 *
 *    OpenOrienteering is distributed in the hope that it will be useful,
 *    but WITHOUT ANY WARRANTY; without even the implied warranty of
 *    MERCHANTABILITY or FITNESS FOR A PARTICULAR PURPOSE.  See the
 *    GNU General Public License for more details.
 *
 *    You should have received a copy of the GNU General Public License
 *    along with OpenOrienteering.  If not, see <http://www.gnu.org/licenses/>.
 */


#ifndef OPENORIENTEERING_MAP_EDITOR_H
#define OPENORIENTEERING_MAP_EDITOR_H

#include <memory>
#include <vector>

#include <QClipboard>
#include <QHash>
#include <QObject>
#include <QPointer>
#include <QScopedPointer>
#include <QString>
#include <QTimer>

#include "core/map.h"
#include "gui/main_window_controller.h"

class QAction;
class QByteArray;
class QComboBox;
class QDockWidget;
class QFrame;
class QKeyEvent;
class QLabel;
class QMenu;
class QSignalMapper;
// IWYU pragma: no_forward_declare QString
class QToolBar;
class QToolButton;
class QWidget;

namespace OpenOrienteering {

class ActionGridBar;
class CompassDisplay;
class EditorDockWidget;
class FileFormat;
class GPSDisplay;
class GPSTemporaryMarkers;
class GPSTrackRecorder;
class GeoreferencingDialog;
class MainWindow;
class MapCoordF;
class MapEditorActivity;
class MapEditorTool;
class MapFindFeature;
class MapView;
class MapWidget;
class PaintOnTemplateFeature;
class PrintWidget;
class ReopenTemplateDialog;
class Symbol;
class SymbolWidget;
class Template;
class TemplateListWidget;


/**
 * MainWindowController for editing a map.
 * 
 * Creates menus and toolbars, manages editing tools,
 * dock widgets, and much more.
 */
class MapEditorController : public MainWindowController
{
friend class Map;
Q_OBJECT
public:
	/** See MapEditorController constructor. */
	enum OperatingMode
	{
		MapEditor = 0,
		SymbolEditor = 1
	};
	
	/** Locations where to place popup windows. */
	enum PopupLocation
	{
		PopupLocationTop = 0x04,
		PopupLocationBottom = 0x08,
	};
	
	/**
	 * Constructs a new MapEditorController for a map.
	 * 
	 * @param mode Normally, MapEditor should be used. However, as a HACK the
	 *     MapEditorController is also used in the symbol editor for the preview.
	 *     In this case, SymbolEditor is passed to disable showing the menus,
	 *     toolbars, etc.
	 * @param map       A Map which is to be edited by the controller.
	 * @param map_view  A MapView for the given map.
	 * 
	 * \todo Review/remove mode hack. 
	 * \todo Document and fix ownership of map and map_view. Double deletes waiting...
	 */
	MapEditorController(OperatingMode mode, Map* map = nullptr, MapView* map_view = nullptr);
	
	/** Destroys the MapEditorController. */
	~MapEditorController() override;
	
	/**
	 * In SymbolEditor mode, this controller doesn't want a menu bar.
	 */
	bool menuBarVisible() override;
	
	/** Returns if the editor is in mobile mode. */
	bool isInMobileMode() const;
	
	/**
	 * Changes to new_tool as the new active tool.
	 * If there is a current tool before, calls deleteLater() on it.
	 * new_tool may be nullptr, but it is unusual to have no active tool, so
	 * consider setEditTool() instead.
	 */
	void setTool(MapEditorTool* new_tool);
	
	/**
	 * Shortcut to change to the point edit tool as new active tool.
	 * See setTool().
	 */
	void setEditTool();
	
	/**
	 * Sets new_override_tool as the new active override tool.
	 * This takes precedence over all tools set via setTool().
	 * new_override_tool may be nullptr, which disables using an override tool
	 * and re-enables the normal tool set via setTool().
	 */
	void setOverrideTool(MapEditorTool* new_override_tool);
	
	/** Returns the current tool. */
	inline MapEditorTool* getTool() const {return current_tool;}
	
	/** Returns the default drawing tool for a given symbol. */
	MapEditorTool* getDefaultDrawToolForSymbol(const Symbol* symbol);
	
	
	/**
	 * @brief Returns the active symbol, or nullptr.
	 * 
	 * The active symbol is the single symbol which is to be used by drawing
	 * tools and actions.
	 * 
	 * It there is no active symbol, this function returns nullptr.
	 */
	Symbol* activeSymbol() const;
	
	
	/**
	 * If this is set to true (usually by the current tool),
	 * undo/redo and saving the map is deactivated.
	 * 
	 * This is important if the map is in an "unstable" state temporarily.
	 */
	void setEditingInProgress(bool value);
	
	/**
	 * Returns true when editing is in progress.
	 * @see setEditingInProgress
	 */
	bool isEditingInProgress() const override;
	
	/**
	 * Adds a a floating dock widget to the main window.
	 * Adjusts some geometric properties.
	 */
	void addFloatingDockWidget(QDockWidget* dock_widget);
	
	/**
	 * Sets the current editor activity.
	 * 
	 * Before setting the new activity, this function deletes the previous
	 * activity. Parameter new_activity may be nullptr to just terminate the
	 * current editor activity.
	 */
	void setEditorActivity(MapEditorActivity* new_activity);
	
	/** Returns the current editor activity. */
	inline MapEditorActivity* getEditorActivity() const {return editor_activity;}
	
	/** Returns the map on which this controller operates. */
	inline Map* getMap() const {return map;}
	/** Returns the main map widget (which is currently the only map widget). */
	inline MapWidget* getMainWidget() const {return map_widget;}
	/** Returns this controller's symbol widget, where the symbol selection happens. */
	inline SymbolWidget* getSymbolWidget() const {return symbol_widget;}
	
	
	/**
	 * Shows the given widget in a popup window with specified title.
	 * 
	 * In the desktop version, the widget is shown inside a dock widget.
	 * In the mobile version, the widget is shown as a popup over the map,
	 * ignoring the title.
	 * 
	 * Make sure that the child widget has a reasonable size hint.
	 */
	void showPopupWidget(QWidget* child_widget, const QString& title, PopupLocation location = PopupLocationBottom);
	
	/**
	 * Deletes the given popup widget, which was previously shown with
	 * showPopupWidget().
	 */
	void deletePopupWidget(QWidget* child_widget);
	
	
	/**
	 * Returns the action identified by id if it exists, or nullptr.
	 * This allows the reuse of the controller's actions in dock widgets etc.
	 */
	QAction* getAction(const char* id);
	
	/** Override from MainWindowController */
	bool saveTo(const QString& path, const FileFormat& format) override;
	/** Override from MainWindowController */
	bool exportTo(const QString& path, const FileFormat& format) override;
	/** Override from MainWindowController */
	bool loadFrom(const QString& path, const FileFormat& format, QWidget* dialog_parent = nullptr) override;
	
	/** Override from MainWindowController */
	void attach(MainWindow* window) override;
	/** Override from MainWindowController */
	void detach() override;
	
	/**
	 * @copybrief MainWindowController::keyPressEventFilter
	 * This implementation passes the event to MapWidget::keyPressEventFilter.
	 */
	bool keyPressEventFilter(QKeyEvent* event) override;
	
	/** 
	 * @copybrief MainWindowController::keyReleaseEventFilter
	 * This implementation passes the event to MapWidget::keyReleaseEventFilter.
	 */
	bool keyReleaseEventFilter(QKeyEvent* event) override;
	
	
	/**
	 * Lets the user export the map as vector data file of one of the given types.
	 */
	void exportVectorData(int file_types, const QString& format_settings_key);
	
	
public slots:
	/**
	 * Lets the user export a PathObject as a simple course.
	 */
	void exportSimpleCourse();
	
	/**
	 * Lets the user export the map as geospatial vector data.
	 */
	void exportVector();
	
	/**
	 * Makes the print/export dock widget visible, and configures it for 
	 * the given task (which is of type PrintWidget::TaskFlags).
	 */
	void printClicked(int task);
	
	/** Undoes the last object edit step. */
	void undo();
	/** Redoes the last object edit step */
	void redo();
	/** Cuts the selected object(s). */
	void cut();
	/** Copies the selected object(s). */
	void copy();
	/** Pastes the object(s) from the clipboard. */
	void paste();
	/** Empties the undo / redo history to save space. */
	void clearUndoRedoHistory();
	
	/** Toggles visivbility of the map grid. */
	void showGrid();
	/** Shows the map grid configuration dialog. */
	void configureGrid();
	
	/** Activates the pan tool. */
	void pan();
	/** Moves view to GPS position. */
	void moveToGpsPos();
	/** Activates or stops follow-position mode. */
	void followPositionClicked(bool enable);
	/** Follow-position mode update handler. */
	void followPositionUpdate(OpenOrienteering::MapCoordF position);
	/** Zooms in in the current map widget. */
	void zoomIn();
	/** Zooms out in the current map widget. */
	void zoomOut();
	/** Shows the dialog to set a custom zoom factor in the current map widget. */
	void setCustomZoomFactorClicked();
	
	/** Sets the hatch areas view option. */
	void hatchAreas(bool checked);
	/** Sets the baseline view option. */
	void baselineView(bool checked);
	/** Sets the "hide all templates" view option. */
	void hideAllTemplates(bool checked);
	/** Sets the overprinting simulation view option. */
	void overprintingSimulation(bool checked);
	
	/** Adjusts the coordinates display of the map widget to the selected option. */
	void coordsDisplayChanged();
	/** Copies the displayed coordinates to the clipboard. */
	void copyDisplayedCoords();
	
	/** Shows or hides the symbol pane. */
	void showSymbolWindow(bool show);
	/** Shows or hides the color dock widget. */
	void showColorWindow(bool show);
	/** Shows a dialog for changing the symbol set ID. */
	void symbolSetIdClicked();
	/** Shows the "load symbols from" dialog. */
	void loadSymbolsFromClicked();
	/** Loads a CRT file and shows the symbol replacement dialog. */
	void loadCrtClicked();
	/** TODO: not implemented yet. */
	void loadColorsFromClicked();
	/** Shows the "scale all symbols" dialog. */
	void scaleAllSymbolsClicked();
	
	/** Shows the ScaleMapDialog. */
	void scaleMapClicked();
	/** Shows the RotateMapDialog. */
	void rotateMapClicked();
	/** Shows the dialog to enter map notes. */
	void mapNotesClicked();
	
	/** Shows or hides the template setup dock widget. */
	void showTemplateWindow(bool show);
	/** Shows a file selector to open a template. */
	void openTemplateClicked();
	/** Shows the ReopenTemplateDialog. */
	void reopenTemplateClicked();
	/** Adjusts action availability based on the presence of templates */
	void templateAvailabilityChanged();
	/** Adjusts action availability based on the presence of closed templates */
	void closedTemplateAvailabilityChanged();
	
	/** Shows or hides the tags editor dock widget. */
	void showTagsWindow(bool show);
	
	/** Shows the GeoreferencingDialog. */
	void editGeoreferencing();
	
	/**
	 * Makes the editor aware of a change of the selected symbols.
	 */
	void selectedSymbolsChanged();
	
	/**
	 * Makes the editor aware of a change of the selected object.
	 */
	void objectSelectionChanged();
	
	/** Adjusts the enabled state of the undo / redo actions. */
	void undoStepAvailabilityChanged();
	/** Adjusts the enabled state of the paste action (specific signature required). */
	void clipboardChanged(QClipboard::Mode mode);
	/** Adjusts the enabled state of the paste action. */
	void updatePasteAvailability();
	
	/**
	 * Checks the presence of spot colors,
	 * and to disables overprinting simulation if there are no spot colors.
	 */
	void spotColorPresenceChanged(bool has_spot_colors);
	
	/** Adjusts the view in the current map widget to show the whole map. */
	void showWholeMap();
	
	/** Activates the point edit tool. */
	void editToolClicked();
	/** Activates the line edit tool. */
	void editLineToolClicked();
	/** Activates the draw point tool. */
	void drawPointClicked();
	/** Activates the draw path tool. */
	void drawPathClicked();
	/** Activates the draw circle tool. */
	void drawCircleClicked();
	/** Activates the draw rectangle tool. */
	void drawRectangleClicked();
	/** Activates the draw freehand tool. */
	void drawFreehandClicked();
	/** Activates the draw fill tool. */
	void drawFillClicked();
	/** Activates the draw text tool. */
	void drawTextClicked();
	
	/** Deletes the selected object(s) */
	void deleteClicked();
	/** Duplicates the selected object(s) */
	void duplicateClicked();
	/** Switches the symbol of the selected object(s) to the selected symbol. */
	void switchSymbolClicked();
	/** Creates duplicates of the selected object(s) and assigns them the selected symbol. */
	void fillBorderClicked();
	/** Selects all objects with the selected symbol(s) */
	void selectObjectsClicked(bool select_exclusively);
	/** Deselects all objects with the selected symbol(s) */
	void deselectObjectsClicked();
	
	/** Selects all objects in the current map part. */
	void selectAll();
	/** Clears the object selection. */
	void selectNothing();
	/** Inverts in the object selection in the current map part. */
	void invertSelection();
	/** Selects all objects having the current selected symbols. */
	void selectByCurrentSymbols();
	
	/**
	 * Reverses the selected object(s) direcction(s),
	 * thus switching dash directions for lines.
	 */
	void switchDashesClicked();
	/** Connects close endpoints of selected lines */
	void connectPathsClicked();
	/** Activates the cut tool */
	void cutClicked();
	/** Activates the cut hole tool */
	void cutHoleClicked();
	/** Activates the cut circular hole tool */
	void cutHoleCircleClicked();
	/** Activates the cut rectangular hole tool */
	void cutHoleRectangleClicked();
	/** Activates the rotate tool */
	void rotateClicked();
	/** Activates the rotate pattern tool */
	void rotatePatternClicked();
	/** Activates the scale tool */
	void scaleClicked();
	/** Shows or hides the MeasureWidget */
	void measureClicked(bool checked);
	/** Calculates the union of selected same-symbol area objects */
	void booleanUnionClicked();
	/** Calculates the intersection of selected same-symbol area objects */
	void booleanIntersectionClicked();
	/** Calculates the difference of selected area objects from the first selected area object */
	void booleanDifferenceClicked();
	/** Calculates the boolean XOr of selected same-symbol area objects */
	void booleanXOrClicked();
	/** Merges holes of the (single) selected area object */
	void booleanMergeHolesClicked();
	/** Converts selected polygonal paths to curves */
	void convertToCurvesClicked();
	/** Tries to remove points of selected paths while retaining their shape */
	void simplifyPathClicked();
	/** Activates the physical cutout tool */
	void cutoutPhysicalClicked();
	/** Activates the physical cutout tool (inversed) */
	void cutawayPhysicalClicked();
	/** Executes the "distribute points along path" action.
	 *  The prerequisites for using the tool must be given. */
	void distributePointsClicked();
	
	/** Enables or disables GPS display. */
	void enableGPSDisplay(bool enable);
	/** Enables or disables showing distance rings when GPS display is active. */
	void enableGPSDistanceRings(bool enable);
	/** Updates availability of the GPS point drawing tool. */
	void updateDrawPointGPSAvailability();
	/** Switches to the GPS point drawing tool. */
	void drawPointGPSClicked();
	/** Sets a temporary marker at the GPS position. */
	void gpsTemporaryPointClicked();
	/** Draws a temporary path at the GPS position. */
	void gpsTemporaryPathClicked(bool enable);
	/** Clears temporary GPS markers. */
	void gpsTemporaryClearClicked();
	
	/** Enables or disables digital compass display. */
	void enableCompassDisplay(bool enable);
	/** Enables or disables map auto-rotation according to compass. */
	void alignMapWithNorth(bool enable);
	/** Called regularly after enabled with alignMapWithNorth() to update the map rotation. */
	void alignMapWithNorthUpdate();
	
	/** For mobile UI: hides the top action bar. */
	void hideTopActionBar();
	/** For mobile UI: shows the top action bar again after hiding it. */
	void showTopActionBar();
	/** For mobile UI: shows the symbol selection screen. */
	void mobileSymbolSelectorClicked();
	/** Counterpart to mobileSymbolSelectorClicked(). */
	void mobileSymbolSelectorFinished();

	/** Creates and adds a new map part */
	void addMapPart();
	/** Removes the current map part */
	void removeMapPart();
	/** Renames the current map part */
	void renameMapPart();
	/** Moves all selected objects to a different map part */
	void reassignObjectsToMapPart(int target);
	/** Merges the current map part with another one */
	void mergeCurrentMapPartTo(int target);
	/** Merges all map parts into the current one. */
	void mergeAllMapParts();
	
	/** Updates action enabled states after a template has been added */
	void templateAdded(int pos, const OpenOrienteering::Template* temp);
	/** Updates action enabled states after a template has been deleted */
	void templateDeleted(int pos, const OpenOrienteering::Template* temp);
	
	/** Shows the import file selector and imports the selected file, if any. */
	void importClicked();
	
public:
	/**
	 * Imports another map into this map, after successful symbol replacement.
	 * 
	 * The filepath given in crt_file_hint is used in addition (and preferred)
	 * to the symbol set IDs to locate a CRT file for initializing the
	 * replacement table.
	 * 
	 * Returns true on success.
	 */
	bool importMapWithReplacement(
	        Map& imported_map,
	        Map::ImportMode mode,
	        const QString& crt_file_hint
	);
	
	/**
	 * Imports another map into this map.
	 * 
	 * This method changes the given 'other' map if the	maps' scales differ.
	 * This is an optimization for the use cases where temporary maps are
	 * created just for this kind of import.
	 * 
	 * \see Map::importMap
	 */
	QHash<const Symbol*, Symbol*> importMap(
	        Map& other,
	        Map::ImportMode mode,
	        QWidget* dialog_parent,
	        std::vector<bool>* filter = nullptr,
	        int symbol_insert_pos = -1,
	        bool merge_duplicate_symbols = true
	);
	
	/** Imports a track file (GPX) into the map */
	bool importGpxFile(const QString& filename);
	/** Imports a map file into the loaded map */
	bool importMapFile(const QString& filename, bool show_errors);
	/** Imports a data file supported by OGR into the map */
	bool importOgrFile(const QString& filename);
	
public slots:
	/** Sets the enabled state of actions which change how the map is rendered,
	 *  such as with grid, with templates, with overprinting simulation. */
	void setViewOptionsEnabled(bool enabled = true);
	
	/**
	 * Indicates a change of the current toolbar and dock widget visibilities
	 * and locations, and schedules saving.
	 */
	void setWindowStateChanged();
	
private:
	/**
	 * Saves the window state in the permanent settings.
	 * 
	 * The window state consists of current toolbar and dock widget visibility
	 * and locations.
	 * 
	 * This function does nothing in mobile mode or symbol editor mode.
	 */
	void saveWindowState();
	
	/**
	 * Restores previously saved toolbar and dock widget positions.
	 * 
	 * This function does nothing in mobile mode or symbol editor mode.
	 */
	void restoreWindowState();
	
signals:
	/**
	 * @brief Indicates a change of the active symbol.
	 * @param symbol The new active symbol, or nullptr.
	 */
	void activeSymbolChanged(const OpenOrienteering::Symbol* symbol);
	
	void templatePositionDockWidgetClosed(OpenOrienteering::Template* temp);

protected:
	/**
	 * Adjusts the enabled state of various actions
	 * after the selected symbol(s) have changed.
	 * 
	 * In addition, it disables actions as long as some editing is in progress.
	 * 
	 * The caller shall also call updateSymbolAndObjectDependentActions().
	 */
	void updateSymbolDependentActions();
	
	/**
	 * Adjusts the enabled state of various actions
	 * after the selected object(s) have changed.
	 * 
	 * In addition, it disables actions as long as some editing is in progress.
	 * 
	 * The caller shall also call updateSymbolAndObjectDependentActions().
	 */
	void updateObjectDependentActions();
	
	/**
	 * Adjusts the enabled state of various actions
	 * after the selected symbol(s) or object(s) have changed.
	 * 
	 * In addition, it disables actions as long as some editing is in progress.
	 */
	void updateSymbolAndObjectDependentActions();
	
protected slots:
	void projectionChanged();
	void georeferencingDialogFinished();
	
	/**
	 * Sets the map's current part.
	 */
	void changeMapPart(int index);
	
	/**
	 * Updates all UI components related to map parts.
	 */
	void updateMapPartsUI();
	
private:
	void setMapAndView(Map* map, MapView* map_view);
	
	/// Updates enabled state of all widgets
	void updateWidgets();
	
	void createSymbolWidget(QWidget* parent = nullptr);
	
	void createColorWindow();
	
	void createTemplateWindow();
	
	void createTagEditor();
	
	QAction* newAction(const char* id, const QString& tr_text, QObject* receiver, const char* slot, const char* icon = nullptr, const QString& tr_tip = QString{}, const char* whats_this_link = nullptr);
	QAction* newCheckAction(const char* id, const QString& tr_text, QObject* receiver, const char* slot, const char* icon = nullptr, const QString& tr_tip = QString{}, const char* whats_this_link = nullptr);
	QAction* newToolAction(const char* id, const QString& tr_text, QObject* receiver, const char* slot, const char* icon = nullptr, const QString& tr_tip = QString{}, const char* whats_this_link = nullptr);
	QAction* findAction(const char* id);
	void assignKeyboardShortcuts();
	void createActions();
	void createMenuAndToolbars();
	void createMobileGUI();
	
	void doUndo(bool redo);
	
	Map* map;
	MapView* main_view;
	MapWidget* map_widget;
	
	OperatingMode mode;
	bool mobile_mode;
	bool window_state_changed = false;
	
	MapEditorTool* current_tool;
	MapEditorTool* override_tool;
	MapEditorActivity* editor_activity;
	
	Symbol* active_symbol;
	
	bool editing_in_progress;
	
	// Action handling
	QHash<QByteArray, QAction*> actionsById;
	
	EditorDockWidget* print_dock_widget;
	PrintWidget* print_widget;
	
<<<<<<< HEAD
	QAction* print_act;
	QAction* export_image_act;
	QAction* export_kmz_act;
	QAction* export_simple_course_act;
	QAction* export_pdf_act;
	QAction* export_vector_act;
	
	QAction* undo_act;
	QAction* redo_act;
	QAction* cut_act;
	QAction* copy_act;
	QAction* paste_act;
	QAction* delete_act;
	QAction* select_all_act;
	QAction* select_nothing_act;
	QAction* invert_selection_act;
	QAction* select_by_current_symbol_act;
=======
	QAction* print_act = {};
	QAction* export_image_act = {};
	QAction* export_kmz_act = {};
	QAction* export_kml_course_act = {};
	QAction* export_pdf_act = {};
	QAction* export_vector_act = {};
	
	QAction* undo_act = {};
	QAction* redo_act = {};
	QAction* cut_act = {};
	QAction* copy_act = {};
	QAction* paste_act = {};
	QAction* delete_act = {};
	QAction* select_all_act = {};
	QAction* select_nothing_act = {};
	QAction* invert_selection_act = {};
	QAction* select_by_current_symbol_act = {};
>>>>>>> 33b4598f
	std::unique_ptr<MapFindFeature> find_feature;
	QAction* clear_undo_redo_history_act = {};
	
	QAction* pan_act = {};
	QAction* move_to_gps_pos_act = {};
	QAction* follow_position_act = {};
	QAction* zoom_in_act = {};
	QAction* zoom_out_act = {};
	QAction* show_all_act = {};
	QAction* fullscreen_act = {};
	QAction* custom_zoom_act = {};
	QAction* show_grid_act = {};
	QAction* configure_grid_act = {};
	QAction* hatch_areas_view_act = {};
	QAction* baseline_view_act = {};
	QAction* hide_all_templates_act = {};
	QAction* overprinting_simulation_act = {};
	
	QAction* map_coordinates_act = {};
	QAction* projected_coordinates_act = {};
	QAction* geographic_coordinates_act = {};
	QAction* geographic_coordinates_dms_act = {};
	
	QMenu* toolbars_menu = {};
	
	QAction* scale_all_symbols_act = {};
	QAction* georeferencing_act = {};
	QAction* scale_map_act = {};
	QAction* rotate_map_act = {};
	QAction* map_notes_act = {};
	QAction* symbol_set_id_act = {};
	
	QAction* color_window_act = {};
	QPointer<EditorDockWidget> color_dock_widget;
	QAction* load_symbols_from_act = {};
	QAction* load_crt_act = {};
	
	QAction* symbol_window_act = {};
	EditorDockWidget* symbol_dock_widget;
	SymbolWidget* symbol_widget;
	
	QAction* template_window_act = {};
	QPointer<QWidget> template_dock_widget;
	TemplateListWidget* template_list_widget;
	QAction* open_template_act = {};
	QAction* reopen_template_act = {};
	
	QAction* tags_window_act = {};
	QPointer<EditorDockWidget> tags_dock_widget;
	
	QAction* edit_tool_act = {};
	QAction* edit_line_tool_act = {};
	QAction* draw_point_act = {};
	QAction* draw_path_act = {};
	QAction* draw_circle_act = {};
	QAction* draw_rectangle_act = {};
	QAction* draw_freehand_act = {};
	QAction* draw_fill_act = {};
	QAction* draw_text_act = {};
	
	QAction* duplicate_act = {};
	QAction* switch_symbol_act = {};
	QAction* fill_border_act = {};
	QAction* switch_dashes_act = {};
	QAction* connect_paths_act = {};
	QAction* cut_tool_act = {};
	QMenu* cut_hole_menu = {};
	QAction* cut_hole_act = {};
	QAction* cut_hole_circle_act = {};
	QAction* cut_hole_rectangle_act = {};
	QAction* rotate_act = {};
	QAction* rotate_pattern_act = {};
	QAction* scale_act = {};
	QAction* measure_act = {};
	EditorDockWidget* measure_dock_widget;
	QAction* boolean_union_act = {};
	QAction* boolean_intersection_act = {};
	QAction* boolean_difference_act = {};
	QAction* boolean_xor_act = {};
	QAction* boolean_merge_holes_act = {};
	QAction* convert_to_curves_act = {};
	QAction* simplify_path_act = {};
	QAction* cutout_physical_act = {};
	QAction* cutaway_physical_act = {};
	QAction* distribute_points_act = {};
	
	std::unique_ptr<PaintOnTemplateFeature> paint_feature;
	
	QAction* touch_cursor_action = {};
	QAction* gps_display_action = {};
	QAction* gps_distance_rings_action = {};
	QAction* draw_point_gps_act = {};
	QAction* gps_temporary_point_act = {};
	QAction* gps_temporary_path_act = {};
	QAction* gps_temporary_clear_act = {};
	GPSTemporaryMarkers* gps_marker_display;
	GPSDisplay* gps_display;
	GPSTrackRecorder* gps_track_recorder;
	QAction* compass_action = {};
	CompassDisplay* compass_display;
	QAction* align_map_with_north_act = {};
	QTimer align_map_with_north_timer;
	
	QAction* mappart_add_act = {};
	QAction* mappart_rename_act = {};
	QAction* mappart_remove_act = {};
	QAction* mappart_merge_act = {};
	QMenu* mappart_merge_menu;
	QMenu* mappart_move_menu;
	
	QAction* import_act = {};
	
	QFrame* statusbar_zoom_frame;
	QLabel* statusbar_cursorpos_label;
	QAction* copy_coords_act = {};
	
	QToolBar* toolbar_view;
	QToolBar* toolbar_drawing;
	QToolBar* toolbar_editing;
	QToolBar* toolbar_advanced_editing;
	QToolBar* toolbar_mapparts = nullptr;
	
	// For mobile UI
	ActionGridBar* bottom_action_bar = nullptr;
	ActionGridBar* top_action_bar = nullptr;
	QToolButton* show_top_bar_button;
	QAction* mobile_symbol_selector_action;
	QMenu* mobile_symbol_button_menu;
	
	QPointer<QComboBox> mappart_selector_box;
	
	QScopedPointer<GeoreferencingDialog> georeferencing_dialog;
	QScopedPointer<ReopenTemplateDialog> reopen_template_dialog;
	
	QSignalMapper* mappart_merge_mapper;
	QSignalMapper* mappart_move_mapper;
};



//### MapEditorController inline code ###

inline
Symbol* MapEditorController::activeSymbol() const
{
	return active_symbol;
}


}  // namespace OpenOrienteering

#endif<|MERGE_RESOLUTION|>--- conflicted
+++ resolved
@@ -698,29 +698,10 @@
 	EditorDockWidget* print_dock_widget;
 	PrintWidget* print_widget;
 	
-<<<<<<< HEAD
-	QAction* print_act;
-	QAction* export_image_act;
-	QAction* export_kmz_act;
-	QAction* export_simple_course_act;
-	QAction* export_pdf_act;
-	QAction* export_vector_act;
-	
-	QAction* undo_act;
-	QAction* redo_act;
-	QAction* cut_act;
-	QAction* copy_act;
-	QAction* paste_act;
-	QAction* delete_act;
-	QAction* select_all_act;
-	QAction* select_nothing_act;
-	QAction* invert_selection_act;
-	QAction* select_by_current_symbol_act;
-=======
 	QAction* print_act = {};
 	QAction* export_image_act = {};
 	QAction* export_kmz_act = {};
-	QAction* export_kml_course_act = {};
+	QAction* export_simple_course_act = {};
 	QAction* export_pdf_act = {};
 	QAction* export_vector_act = {};
 	
@@ -734,7 +715,6 @@
 	QAction* select_nothing_act = {};
 	QAction* invert_selection_act = {};
 	QAction* select_by_current_symbol_act = {};
->>>>>>> 33b4598f
 	std::unique_ptr<MapFindFeature> find_feature;
 	QAction* clear_undo_redo_history_act = {};
 	
