--- conflicted
+++ resolved
@@ -53,13 +53,8 @@
 	switch (element)
 	{
 	case PE_IndicatorButtonDropDown:
-<<<<<<< HEAD
-		overridden_element = PE_PanelButtonTool; // Enforce same appearence. Workaround QWindowsStyle quirk.
+		overridden_element = PE_PanelButtonTool; // Enforce same appearance. Workaround QWindowsStyle quirk.
 		Q_FALLTHROUGH();
-=======
-		overridden_element = PE_PanelButtonTool; // Enforce same appearance. Workaround QWindowsStyle quirk.
-		// fall through
->>>>>>> 91690566
 	case PE_PanelButtonCommand:
 	case PE_PanelButtonBevel:
 	case PE_PanelButtonTool:
