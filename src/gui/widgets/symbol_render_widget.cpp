/*
 *    Copyright 2012, 2013 Thomas Schöps
 *    Copyright 2014-2019 Kai Pastor
 *
 *    This file is part of OpenOrienteering.
 *
 *    OpenOrienteering is free software: you can redistribute it and/or modify
 *    it under the terms of the GNU General Public License as published by
 *    the Free Software Foundation, either version 3 of the License, or
 *    (at your option) any later version.
 *
 *    OpenOrienteering is distributed in the hope that it will be useful,
 *    but WITHOUT ANY WARRANTY; without even the implied warranty of
 *    MERCHANTABILITY or FITNESS FOR A PARTICULAR PURPOSE.  See the
 *    GNU General Public License for more details.
 *
 *    You should have received a copy of the GNU General Public License
 *    along with OpenOrienteering.  If not, see <http://www.gnu.org/licenses/>.
 */


#include "symbol_render_widget.h"

#include <QApplication>
#include <QBuffer>
#include <QClipboard>
#include <QDrag>
#include <QInputDialog>
#include <QMenu>
#include <QMessageBox>
#include <QMimeData>
#include <QPainter>
#include <QPaintEvent>
#include <QResizeEvent>
#include <QScopedValueRollback>

#include "settings.h"
#include "core/map.h"
#include "core/objects/object.h"
#include "core/symbols/area_symbol.h"
#include "core/symbols/combined_symbol.h"
#include "core/symbols/line_symbol.h"
#include "core/symbols/point_symbol.h"
#include "core/symbols/symbol.h"
#include "core/symbols/symbol_icon_decorator.h"
#include "core/symbols/text_symbol.h"
#include "gui/symbols/symbol_setting_dialog.h"
#include "gui/widgets/symbol_tooltip.h"
#include "util/backports.h"  // IWYU pragma: keep
#include "util/overriding_shortcut.h"


namespace OpenOrienteering {

namespace MimeType {

/// The index of a symbol during drag-and-drop
const QString OpenOrienteeringSymbolIndex()
{
	return QStringLiteral("openorienteering/symbol_index");
}

/// Symbol definitions
const QString OpenOrienteeringSymbols()
{
	return QStringLiteral("openorienteering/symbols");
}


}  // namespace MimeType



//### SymbolRenderWidget ###

SymbolRenderWidget::SymbolRenderWidget(Map* map, bool mobile_mode, QWidget* parent)
: QWidget(parent)
, map(map)
, mobile_mode(mobile_mode)
, selection_locked(false)
, dragging(false)
, current_symbol_index(-1)
, hover_symbol_index(-1)
, last_drop_pos(-1)
, last_drop_row(-1)
, icon_size(Settings::getInstance().getSymbolWidgetIconSizePx())
, icons_per_row(6)
, num_rows(5)
, preferred_size(icons_per_row * icon_size, num_rows * icon_size)
, hidden_symbol_decoration(new HiddenSymbolDecorator(icon_size))
, protected_symbol_decoration(new ProtectedSymbolDecorator(icon_size))
{	
	setBackgroundRole(QPalette::Base);
	setMouseTracking(true);
	setFocusPolicy(Qt::ClickFocus);
	setAcceptDrops(true);
	
	QShortcut* description_shortcut = new OverridingShortcut(
	  QKeySequence(tr("F1", "Shortcut for displaying the symbol's description")),
	  window()
	);
	tooltip = new SymbolToolTip(this, description_shortcut);
	// TODO: Use a placeholder in the literal and pass the actual shortcut's string representation.
	setStatusTip(tr("For symbols with description, press F1 while the tooltip is visible to show it"));
	
	context_menu = new QMenu(this);
	
	QMenu* new_menu = new QMenu(tr("New symbol"), context_menu);
	new_menu->setIcon(QIcon(QStringLiteral(":/images/plus.png")));
	/*QAction* new_point_action =*/ new_menu->addAction(tr("Point"), this, SLOT(newPointSymbol()));
	/*QAction* new_line_action =*/ new_menu->addAction(tr("Line"), this, SLOT(newLineSymbol()));
	/*QAction* new_area_action =*/ new_menu->addAction(tr("Area"), this, SLOT(newAreaSymbol()));
	/*QAction* new_text_action =*/ new_menu->addAction(tr("Text"), this, SLOT(newTextSymbol()));
	/*QAction* new_combined_action =*/ new_menu->addAction(tr("Combined"), this, SLOT(newCombinedSymbol()));
	context_menu->addMenu(new_menu);
	
	edit_action = context_menu->addAction(tr("Edit"), this, SLOT(editSymbol()));
	duplicate_action = context_menu->addAction(QIcon(QStringLiteral(":/images/tool-duplicate.png")), tr("Duplicate"), this, SLOT(duplicateSymbol()));
	delete_action = context_menu->addAction(QIcon(QStringLiteral(":/images/minus.png")), tr("Delete"), this, SLOT(deleteSymbols()));
	scale_action = context_menu->addAction(QIcon(QStringLiteral(":/images/tool-scale.png")), tr("Scale..."), this, SLOT(scaleSymbol()));
	context_menu->addSeparator();
	copy_action = context_menu->addAction(QIcon(QStringLiteral(":/images/copy.png")), tr("Copy"), this, SLOT(copySymbols()));
	paste_action = context_menu->addAction(QIcon(QStringLiteral(":/images/paste.png")), tr("Paste"), this, SLOT(pasteSymbols()));
	context_menu->addSeparator();
	switch_symbol_action = context_menu->addAction(QIcon(QStringLiteral(":/images/tool-switch-symbol.png")), tr("Switch symbol of selected objects"), this, SIGNAL(switchSymbolClicked()));
	fill_border_action = context_menu->addAction(QIcon(QStringLiteral(":/images/tool-fill-border.png")), tr("Fill / Create border for selected objects"), this, SIGNAL(fillBorderClicked()));
	// text will be filled in by updateContextMenuState()
	select_objects_action = context_menu->addAction(QIcon(QStringLiteral(":/images/tool-edit.png")), {}, this, SLOT(selectObjectsExclusively()));
	select_objects_additionally_action = context_menu->addAction(QIcon(QStringLiteral(":/images/tool-edit.png")), {}, this, SLOT(selectObjectsAdditionally()));
	deselect_objects_action = context_menu->addAction(QIcon(QStringLiteral(":/images/tool-edit.png")), {}, this, SLOT(deselectObjects()));
	context_menu->addSeparator();
	hide_action = context_menu->addAction({}, this, SLOT(setSelectedSymbolVisibility(bool)));
	hide_action->setCheckable(true);
	protect_action = context_menu->addAction({}, this, SLOT(setSelectedSymbolProtection(bool)));
	protect_action->setCheckable(true);
	context_menu->addSeparator();
	
	show_custom_icons = context_menu->addAction(tr("Show custom icons"), this, SLOT(setCustomIconsVisible(bool)));
	show_custom_icons->setCheckable(true);
	
	QMenu* select_menu = new QMenu(tr("Select symbols"), context_menu);
	select_menu->addAction(tr("Select all"), this, SLOT(selectAll()));
	select_menu->addAction(tr("Select unused"), this, SLOT(selectUnused()));
	select_menu->addSeparator();
	select_menu->addAction(tr("Invert selection"), this, SLOT(invertSelection()));
	context_menu->addMenu(select_menu);
	
	QMenu* sort_menu = new QMenu(tr("Sort symbols"), context_menu);
	sort_menu->addAction(tr("Sort by number"), this, SLOT(sortByNumber()));
	sort_menu->addAction(tr("Sort by primary color"), this, SLOT(sortByColor()));
	sort_menu->addAction(tr("Sort by primary color priority"), this, SLOT(sortByColorPriority()));
	sort_manual_action = sort_menu->addAction(tr("Enable drag and drop"));
	sort_manual_action->setCheckable(true);
	context_menu->addMenu(sort_menu);
	
	connect(map, &Map::colorDeleted, this, QOverload<>::of(&QWidget::update));
	connect(map, &Map::symbolAdded, this, &SymbolRenderWidget::updateAll);
	connect(map, &Map::symbolDeleted, this, &SymbolRenderWidget::symbolDeleted);
	connect(map, &Map::symbolChanged, this, &SymbolRenderWidget::symbolChanged);
	connect(map, &Map::symbolIconChanged, this, &SymbolRenderWidget::updateSingleIcon);
	connect(map, &Map::symbolIconZoomChanged, this, &SymbolRenderWidget::updateAll);
	connect(&Settings::getInstance(), &Settings::settingsChanged, this, &SymbolRenderWidget::settingsChanged);
}

SymbolRenderWidget::~SymbolRenderWidget()
{
	; // nothing
}

void SymbolRenderWidget::symbolDeleted(int pos, const Symbol *old_symbol)
{
	Q_UNUSED(old_symbol);
	
	std::set<int>::iterator it = selected_symbols.find(pos);
	if (it != selected_symbols.end())
	{
		// Remove pos
		std::set<int>::iterator new_it = it;
		++new_it;
		selected_symbols.erase(it);
		// Renumber successors
		for (it = new_it; it != selected_symbols.end(); it = ++new_it)
		{
				new_it = selected_symbols.insert(*it - 1).first;
				selected_symbols.erase(it);
		}
		emitGuarded_selectedSymbolsChanged();
	}
	
	adjustLayout();
	update();
}

void SymbolRenderWidget::symbolChanged(int pos, const Symbol* new_symbol, const Symbol* old_symbol)
{
	Q_UNUSED(new_symbol);
	Q_UNUSED(old_symbol);
	
	updateSingleIcon(pos);
	
	if (isSymbolSelected(pos))
		emitGuarded_selectedSymbolsChanged();
}

void SymbolRenderWidget::updateAll()
{
	adjustLayout();
	update();
}

void SymbolRenderWidget::updateSingleIcon(int i)
{
	if (i >= 0)
	{
		QPoint pos = iconPosition(i);
		update(pos.x(), pos.y(), icon_size, icon_size);
	}
}

void SymbolRenderWidget::settingsChanged()
{
	const auto new_size = Settings::getInstance().getSymbolWidgetIconSizePx();
	if (icon_size != new_size)
	{
		for (int i = 0; i < map->getNumSymbols(); ++i)
		{
			auto symbol = map->getSymbol(i);
			if (symbol->getIcon(map).width() != new_size)
				symbol->resetIcon();
		}
		updateAll();
	}
}



QSize SymbolRenderWidget::sizeHint() const
{
	return preferred_size;
}

void SymbolRenderWidget::adjustLayout()
{
	auto old_icon_size = icon_size;
	icon_size = Settings::getInstance().getSymbolWidgetIconSizePx() + 1;
	// Allow symbol widget to be that much wider than the viewport
	int overflow = icon_size / 3;
	icons_per_row = qMax(1, (width() + overflow) / icon_size);
	num_rows = qMax(1, (map->getNumSymbols() + icons_per_row -1) / icons_per_row);
	setFixedHeight(num_rows * icon_size);
	
	if (old_icon_size != icon_size)
	{
		hidden_symbol_decoration.reset(new HiddenSymbolDecorator(icon_size));
		protected_symbol_decoration.reset(new ProtectedSymbolDecorator(icon_size));
	}
}

void SymbolRenderWidget::emitGuarded_selectedSymbolsChanged()
{
	QScopedValueRollback<bool> save(selection_locked);
	selection_locked = true;
	emit selectedSymbolsChanged();
}

const Symbol* SymbolRenderWidget::singleSelectedSymbol() const
{
	if (selected_symbols.size() != 1)
		return nullptr;
	return static_cast<const Map*>(map)->getSymbol(*(selected_symbols.begin()));
}

Symbol* SymbolRenderWidget::singleSelectedSymbol()
{
	if (selected_symbols.size() != 1)
		return nullptr;
	return map->getSymbol(*(selected_symbols.begin()));
}

bool SymbolRenderWidget::isSymbolSelected(const Symbol* symbol) const
{
	return isSymbolSelected(map->findSymbolIndex(symbol));
}

bool SymbolRenderWidget::isSymbolSelected(int i) const
{
	return selected_symbols.find(i) != selected_symbols.end();
}

void SymbolRenderWidget::selectSingleSymbol(const Symbol *symbol)
{
	int index = map->findSymbolIndex(symbol);
    if (index >= 0)
		selectSingleSymbol(index);
}

void SymbolRenderWidget::selectSingleSymbol(int i)
{
	if (selection_locked)
		return;
	
	if (selected_symbols.size() == 1 && *selected_symbols.begin() == i)
		return;	// Symbol already selected as only selection
	
	updateSelectedIcons();
	selected_symbols.clear();
	if (i >= 0)
	{
		selected_symbols.insert(i);
		updateSingleIcon(i);
	}
	current_symbol_index = i;
	
	emitGuarded_selectedSymbolsChanged();
}

void SymbolRenderWidget::hover(const QPoint& pos)
{
	int i = symbolIndexAt(pos);
	
	if (i != hover_symbol_index)
	{
		updateSingleIcon(hover_symbol_index);
		hover_symbol_index = i;
		updateSingleIcon(hover_symbol_index);
		
		if (hover_symbol_index >= 0)
		{
			Symbol* symbol = map->getSymbol(hover_symbol_index);
			if (tooltip->getSymbol() != symbol)
			{
				const QRect icon_rect(mapToGlobal(iconPosition(hover_symbol_index)), QSize(icon_size, icon_size));
				tooltip->scheduleShow(symbol, map, icon_rect, mobile_mode);
			}
		}
		else
		{
			tooltip->reset();
		}
	}
}	

QPoint SymbolRenderWidget::iconPosition(int i) const
{
	return QPoint((i % icons_per_row) * icon_size, (i / icons_per_row) * icon_size);
}

int SymbolRenderWidget::symbolIndexAt(const QPoint& pos) const
{
	int i = -1;
	
	int icon_in_row = pos.x() / icon_size;
	if (icon_in_row < icons_per_row)
	{
		i = icon_in_row + icons_per_row * (pos.y() / icon_size);
		if (i >= map->getNumSymbols())
			i = -1;
	}
	
	return i;
}

void SymbolRenderWidget::updateSelectedIcons()
{
	for (auto symbol_index : selected_symbols)
		updateSingleIcon(symbol_index);
}

bool SymbolRenderWidget::dropPosition(const QPoint& pos, int& row, int& pos_in_row)
{
	row = pos.y() / icon_size;
	if (row >= num_rows)
	{
		row = -1;
		pos_in_row = -1;
		return false;
	}
	
	pos_in_row = (pos.x() + icon_size / 2) / icon_size;
	if (pos_in_row > icons_per_row)
	{
		pos_in_row = icons_per_row;
	}
	
	int global_pos = row * icons_per_row + pos_in_row;
	if (global_pos > map->getNumSymbols())
	{
		row = -1;
		pos_in_row = -1;
		return false;
	}
	
	return true;
}

QRect SymbolRenderWidget::dropIndicatorRect(int row, int pos_in_row)
{
	const int rect_width = 3;
	return QRect(pos_in_row * icon_size - rect_width / 2 - 1, row * icon_size - 1, rect_width, icon_size + 2);
}

void SymbolRenderWidget::drawIcon(QPainter &painter, int i) const
{
	painter.save();
	
	Symbol* symbol = map->getSymbol(i);
	painter.drawImage(0, 0, symbol->getIcon(map));
	
	if (isSymbolSelected(i) || i == current_symbol_index)
	{
		painter.setOpacity(0.5);
		QPen pen(Qt::white);
		pen.setWidth(2);
		pen.setJoinStyle(Qt::MiterJoin);
		painter.setPen(pen);
		painter.drawRect(QRectF(1.5f, 1.5f, icon_size - 5, icon_size - 5));
		
		painter.setOpacity(1.0);
	}
	
	if (symbol->isProtected())
		protected_symbol_decoration->draw(painter);
	
	if (symbol->isHidden())
		hidden_symbol_decoration->draw(painter);
	
	if (isSymbolSelected(i))
	{
		QPen pen(qRgb(12, 0, 255));
		pen.setWidth(2);
		pen.setJoinStyle(Qt::MiterJoin);
		painter.setPen(pen);
		painter.drawRect(QRectF(0.5f, 0.5f, icon_size - 3, icon_size - 3));
		
		if (i == hover_symbol_index)
		{
			QPen pen(qRgb(255, 150, 0));
			pen.setWidth(2);
			pen.setDashPattern(QVector<qreal>() << 1 << 2);
			pen.setJoinStyle(Qt::MiterJoin);
			painter.setPen(pen);
			painter.drawRect(QRectF(0.5f, 0.5f, icon_size - 3, icon_size - 3));
		}
		else if (i == current_symbol_index)
		{
			QPen pen(Qt::white);
			pen.setDashPattern(QVector<qreal>() << 2 << 2);
			painter.setPen(pen);
			painter.drawRect(1, 1, icon_size - 4, icon_size - 4);
		}
	}
	else if (i == hover_symbol_index)
	{
		QPen pen(qRgb(255, 150, 0));
		pen.setWidth(2);
		pen.setJoinStyle(Qt::MiterJoin);
		painter.setPen(pen);
		painter.drawRect(QRectF(0.5f, 0.5f, icon_size - 3, icon_size - 3));
	}
	
	painter.setPen(Qt::gray);
	painter.drawLine(QPoint(0, icon_size - 1), QPoint(icon_size - 1, icon_size - 1));
	painter.drawLine(QPoint(icon_size - 1, 0), QPoint(icon_size - 1, icon_size - 2));
	
	painter.restore();
}

void SymbolRenderWidget::paintEvent(QPaintEvent* event)
{
	QRect event_rect = event->rect().adjusted(-icon_size, -icon_size, 0, 0);
	
	QPainter painter(this);
	painter.setPen(Qt::gray);
	
	int x = 0;
	int y = 0;
	for (int i = 0; i < map->getNumSymbols(); ++i)
	{
		if (event_rect.contains(x,y))
		{
			painter.save();
			painter.translate(x, y);
			drawIcon(painter, i);
			painter.restore();
		}
		
		x += icon_size;
		if (x >= icons_per_row * icon_size)
		{
			x = 0;
			y +=  icon_size;
		}
	}
	
	// Drop indicator?
	if (last_drop_pos >= 0 && last_drop_row >= 0)
	{
		QRect drop_rect = dropIndicatorRect(last_drop_row, last_drop_pos);
		painter.setPen(qRgb(255, 150, 0));
		painter.setBrush(Qt::NoBrush);
		painter.drawRect(drop_rect.left(), drop_rect.top(), drop_rect.width() - 1, drop_rect.height() - 1);
	}
	
	painter.end();
}

void SymbolRenderWidget::resizeEvent(QResizeEvent* event)
{
	if (width() != event->oldSize().width())
	{
		adjustLayout();
	}
}

void SymbolRenderWidget::mouseMoveEvent(QMouseEvent* event)
{
	if (mobile_mode)
	{
		if (event->buttons() & Qt::LeftButton)
		{
			hover(event->pos());
			
			if ((event->pos() - last_click_pos).manhattanLength() < Settings::getInstance().getStartDragDistancePx())
				return;
			dragging = sort_manual_action->isChecked();
		}
	}
	else
	{
		if (event->buttons() & Qt::LeftButton
		    && current_symbol_index >= 0
		    && sort_manual_action->isChecked())
		{
			if ((event->pos() - last_click_pos).manhattanLength() < Settings::getInstance().getStartDragDistancePx())
				return;
			
			tooltip->hide();
			
			QDrag* drag = new QDrag(this);
			QMimeData* mime_data = new QMimeData();
			
			QByteArray data;
			data.append((const char*)&current_symbol_index, sizeof(int));
			mime_data->setData(MimeType::OpenOrienteeringSymbolIndex(), data);
			drag->setMimeData(mime_data);
			
			drag->exec(Qt::MoveAction);
		}
		else if (event->button() == Qt::NoButton)
		{
			hover(event->pos());
		}
	}
	event->accept();
}

void SymbolRenderWidget::mousePressEvent(QMouseEvent* event)
{
	dragging = false;
	
	if (mobile_mode)
	{
		tooltip->hide();
		
		last_click_pos = event->pos();
		hover(event->pos());
		return;
	}
	
	updateSingleIcon(current_symbol_index);
	int old_symbol_index = current_symbol_index;
	current_symbol_index = symbolIndexAt(event->pos());
	updateSingleIcon(current_symbol_index);
	
	if (event->button() == Qt::LeftButton || event->button() == Qt::RightButton)
	{
		if (event->modifiers() & Qt::ControlModifier)
		{
			if (current_symbol_index >= 0)
			{
				if (!isSymbolSelected(current_symbol_index))
					selected_symbols.insert(current_symbol_index);
				else
					selected_symbols.erase(current_symbol_index);
				emitGuarded_selectedSymbolsChanged();
			}
		}
		else if (event->modifiers() & Qt::ShiftModifier)
		{
			if (current_symbol_index >= 0)
			{
				bool insert = !isSymbolSelected(current_symbol_index);
				int i = (old_symbol_index >= 0) ? old_symbol_index : current_symbol_index;
				while (true)
				{
					if (insert)
						selected_symbols.insert(i);
					else
						selected_symbols.erase(i);
					updateSingleIcon(i);
					
					if (current_symbol_index > i)
						++i;
					else if (current_symbol_index < i)
						--i;
					else
						break;
				}
				emitGuarded_selectedSymbolsChanged();
			}
		}
		else
		{
			if (event->button() == Qt::LeftButton ||
				(event->button() == Qt::RightButton &&
				current_symbol_index >= 0 && !isSymbolSelected(current_symbol_index)))
				selectSingleSymbol(current_symbol_index);
		}
	}
	
	else if (event->button() == Qt::LeftButton && current_symbol_index >= 0 && !(event->modifiers() & Qt::ShiftModifier))
	{
		last_click_pos = event->pos();
		last_drop_pos = -1;
		last_drop_row = -1;
	}
}

void SymbolRenderWidget::mouseReleaseEvent(QMouseEvent* event)
{
	if (mobile_mode)
	{
		if (dragging)
		{
			dragging = false;
			return;
		}
		
		hover(event->pos());
		if (tooltip->isVisible())
			return;
		
		updateSingleIcon(current_symbol_index);
		current_symbol_index = symbolIndexAt(event->pos());
		updateSingleIcon(current_symbol_index);
		
		if (current_symbol_index >= 0 && !isSymbolSelected(current_symbol_index))
			selectSingleSymbol(current_symbol_index);
		else
			emitGuarded_selectedSymbolsChanged(); // HACK, will close the symbol selection screen
	}
}

void SymbolRenderWidget::mouseDoubleClickEvent(QMouseEvent* event)
{
	if (mobile_mode)
		return;
	
    int i = symbolIndexAt(event->pos());
	if (i < 0)
		return;
	
	updateSingleIcon(current_symbol_index);
	current_symbol_index = i;
	updateSingleIcon(current_symbol_index);
	editSymbol();
}

void SymbolRenderWidget::leaveEvent(QEvent* event)
{
	Q_UNUSED(event);
	updateSingleIcon(hover_symbol_index);
	hover_symbol_index = -1;
	
	tooltip->reset();
}

void SymbolRenderWidget::dragEnterEvent(QDragEnterEvent* event)
{
	if (event->mimeData()->hasFormat(MimeType::OpenOrienteeringSymbolIndex()))
		event->acceptProposedAction();
}

void SymbolRenderWidget::dragMoveEvent(QDragMoveEvent* event)
{
	if (event->mimeData()->hasFormat(MimeType::OpenOrienteeringSymbolIndex()))
	{
		int row, pos_in_row;
		if (!dropPosition(event->pos(), row, pos_in_row))
		{
			if (last_drop_pos >= 0 && last_drop_row >= 0)
			{
				update(dropIndicatorRect(last_drop_row, last_drop_pos));
				last_drop_pos = -1;
				last_drop_row = -1;
			}
			return;
		}
		
		if (row != last_drop_row || pos_in_row != last_drop_pos)
		{
			if (last_drop_row >= 0 && last_drop_pos >= 0)
				update(dropIndicatorRect(last_drop_row, last_drop_pos));
			
			last_drop_row = row;
			last_drop_pos = pos_in_row;
			
			if (last_drop_row >= 0 && last_drop_pos >= 0)
				update(dropIndicatorRect(last_drop_row, last_drop_pos));
		}
		
		event->acceptProposedAction();
	}
}

void SymbolRenderWidget::dropEvent(QDropEvent* event)
{
	last_drop_row = -1;
	last_drop_pos = -1;
	
	if (event->source() != this || current_symbol_index < 0)
		return;
	
	if (event->proposedAction() == Qt::MoveAction)
	{
		int row, pos_in_row;
		if (!dropPosition(event->pos(), row, pos_in_row))
			return;
		
		int pos = row * icons_per_row + pos_in_row;
		if (pos == current_symbol_index)
			return;
		
		event->acceptProposedAction();
		
        // save selection
        std::set<Symbol *> sel;
        for (auto symbol_index : selected_symbols) {
            sel.insert(map->getSymbol(symbol_index));
        }

		map->moveSymbol(current_symbol_index, pos);
		update();


		if (pos > current_symbol_index)
			--pos;
		current_symbol_index = pos;
		selectSingleSymbol(pos);
	}
}

void SymbolRenderWidget::selectObjectsExclusively()
{
	emit selectObjectsClicked(true);
}

void SymbolRenderWidget::selectObjectsAdditionally()
{
	emit selectObjectsClicked(false);
}

void SymbolRenderWidget::deselectObjects()
{
	emit deselectObjectsClicked();
}

void SymbolRenderWidget::newPointSymbol()
{
	newSymbol(new PointSymbol());
}

void SymbolRenderWidget::newLineSymbol()
{
	newSymbol(new LineSymbol());
}

void SymbolRenderWidget::newAreaSymbol()
{
	newSymbol(new AreaSymbol());
}

void SymbolRenderWidget::newTextSymbol()
{
	newSymbol(new TextSymbol());
}

void SymbolRenderWidget::newCombinedSymbol()
{
	newSymbol(new CombinedSymbol());
}

void SymbolRenderWidget::editSymbol()
{
	Q_ASSERT(current_symbol_index >= 0);
	
	Symbol* symbol = map->getSymbol(current_symbol_index);
	SymbolSettingDialog dialog(symbol, map, this);
	dialog.setWindowModality(Qt::WindowModal);
	if (dialog.exec() == QDialog::Accepted)
	{
		map->setSymbol(dialog.getNewSymbol().release(), current_symbol_index);
	}
}

void SymbolRenderWidget::scaleSymbol()
{
	Q_ASSERT(!selected_symbols.empty());
	
	bool ok;
	double percent = QInputDialog::getDouble(this, tr("Scale symbols"), tr("Scale to percentage:"), 100, 0, 999999, 6, &ok);
	if (!ok || percent == 100)
		return;
	
	for (auto symbol_index : selected_symbols)
	{
		auto symbol = map->getSymbol(symbol_index);
		symbol->scale(percent / 100.0);
		updateSingleIcon(current_symbol_index);
		map->changeSymbolForAllObjects(symbol, symbol);	// update the objects
	}
	
	map->setSymbolsDirty();
}

void SymbolRenderWidget::deleteSymbols()
{
	// Collect selected symbols
	std::vector<const Symbol*> saved_selection;
	saved_selection.reserve(selected_symbols.size());
	
	bool need_confirmation = true;
	for (auto symbol_index : selected_symbols)
	{
		auto* symbol = map->getSymbol(symbol_index);
		if (need_confirmation && map->existsObjectWithSymbol(symbol))
		{
			auto answer = QMessageBox::warning(
			                  this,
			                  tr("Confirmation"),
			                  tr("The map contains objects with the symbol \"%1\". "
			                     "Deleting it will delete those objects and clear the undo history! "
			                     "Do you really want to do that?")
			                  .arg(symbol->getName()),
			                  QMessageBox::Yes | QMessageBox::YesToAll | QMessageBox::No | QMessageBox::Cancel);
			switch (answer)
			{
			case QMessageBox::Cancel:
				return;
			case QMessageBox::YesToAll:
				need_confirmation = false;
				break;
			case QMessageBox::Yes:
				break;
			case QMessageBox::No:
				continue;
			default:
				Q_UNREACHABLE();
			}
		}
		saved_selection.push_back(symbol);
	}
	
<<<<<<< HEAD
	// Delete collected symbols
	for (auto* symbol : saved_selection)
		map->deleteSymbol(map->findSymbolIndex(symbol));
	
	if (selected_symbols.empty() && map->getFirstSelectedObject())
		selectSingleSymbol(map->getFirstSelectedObject()->getSymbol());
=======
	if (selected_symbols.empty()) {
		if (map->getFirstSelectedObject())
			selectSingleSymbol(map->getFirstSelectedObject()->getSymbol());
		else
			selectSingleSymbol(-1);
	}
>>>>>>> 88576a07
}

void SymbolRenderWidget::duplicateSymbol()
{
	Q_ASSERT(current_symbol_index >= 0);
	
	map->addSymbol(duplicate(*map->getSymbol(current_symbol_index)).release(), current_symbol_index + 1);
	selectSingleSymbol(current_symbol_index + 1);
}

void SymbolRenderWidget::copySymbols()
{
	// Create map containing all colors and the selected symbols.
	// Copying all colors improves preservation of relative order during paste.
	Map copy_map;
	copy_map.setScaleDenominator(map->getScaleDenominator());
	copy_map.importMap(*map, Map::ColorImport);
	
	std::vector<bool> selection(map->getNumSymbols(), false);
	for (auto symbol_index : selected_symbols)
		selection[symbol_index] = true;
	
	copy_map.importMap(*map, Map::MinimalSymbolImport, &selection);
	
	// Save map to memory
	QBuffer buffer;
	if (!copy_map.exportToIODevice(buffer))
	{
		QMessageBox::warning(nullptr, tr("Error"), tr("An internal error occurred, sorry!"));
		return;
	}
	
	// Put buffer into clipboard
	QMimeData* mime_data = new QMimeData();
	mime_data->setData(MimeType::OpenOrienteeringSymbols(), buffer.data());
	QApplication::clipboard()->setMimeData(mime_data);
}

void SymbolRenderWidget::pasteSymbols()
{
	if (!QApplication::clipboard()->mimeData()->hasFormat(MimeType::OpenOrienteeringSymbols()))
	{
		QMessageBox::warning(nullptr, tr("Error"), tr("There are no symbols in clipboard which could be pasted!"));
		return;
	}
	
	// Get buffer from clipboard
	QByteArray byte_array = QApplication::clipboard()->mimeData()->data(MimeType::OpenOrienteeringSymbols());
	QBuffer buffer(&byte_array);
	
	// Create map from buffer
	Map paste_map;
	if (!paste_map.importFromIODevice(buffer))
	{
		QMessageBox::warning(nullptr, tr("Error"), tr("An internal error occurred, sorry!"));
		return;
	}
	
	if (paste_map.getScaleDenominator() != map->getScaleDenominator())
	{
		/// \todo Adjust message to this particular action, and remove Map context.
		///       See also MapEditor::importMap.
		int answer = QMessageBox::question(
		                 window(),
		                 Map::tr("Question"),
		                 Map::tr("The scale of the imported data is 1:%1 "
		                         "which is different from this map's scale of 1:%2.\n\n"
		                         "Rescale the imported data?")
		                 .arg(QLocale().toString(paste_map.getScaleDenominator()),
		                      QLocale().toString(map->getScaleDenominator())),
		                 QMessageBox::Yes | QMessageBox::No | QMessageBox::Cancel, QMessageBox::Yes);
		if (answer == QMessageBox::Cancel)
			return;
		
		paste_map.changeScale(map->getScaleDenominator(), {0, 0}, answer == QMessageBox::Yes, false, false, false);
	}
	
	// Ensure that a change in selection is detected
	selectSingleSymbol(-1);
		
	// Import pasted map
	map->importMap(paste_map, Map::MinimalSymbolImport, nullptr, current_symbol_index, false);
	
	selectSingleSymbol(current_symbol_index);
}

void SymbolRenderWidget::setSelectedSymbolVisibility(bool checked)
{
	bool selection_changed = false;
	for (auto symbol_index : selected_symbols)
	{
		auto symbol = map->getSymbol(symbol_index);
		if (symbol->isHidden() != checked)
		{
			symbol->setHidden(checked);
			updateSingleIcon(symbol_index);
			if (checked)
				selection_changed |= map->removeSymbolFromSelection(symbol, false);
		}
	}
	if (selection_changed)
		map->emitSelectionChanged();
	map->updateAllMapWidgets();
	map->setSymbolsDirty();
	emitGuarded_selectedSymbolsChanged();
}

void SymbolRenderWidget::setSelectedSymbolProtection(bool checked)
{
	bool selection_changed = false;
	for (auto symbol_index : selected_symbols)
	{
		auto symbol = map->getSymbol(symbol_index);
		if (symbol->isProtected() != checked)
		{
			symbol->setProtected(checked);
			updateSingleIcon(symbol_index);
			if (checked)
				selection_changed |= map->removeSymbolFromSelection(symbol, false);
		}
	}
	if (selection_changed)
		map->emitSelectionChanged();
	map->setSymbolsDirty();
	emitGuarded_selectedSymbolsChanged();
}

void SymbolRenderWidget::selectAll()
{
	for (int i = 0; i < map->getNumSymbols(); ++i)
		selected_symbols.insert(i);
	emitGuarded_selectedSymbolsChanged();
	update();
}

void SymbolRenderWidget::selectUnused()
{
	std::vector<bool> symbols_in_use;
	map->determineSymbolsInUse(symbols_in_use);
	
	updateSelectedIcons();
	selected_symbols.clear();
	for (size_t i = 0, end = symbols_in_use.size(); i < end; ++i)
	{
		if (!symbols_in_use[i])
		{
			selected_symbols.insert(i);
			updateSingleIcon(i);
		}
	}
	emitGuarded_selectedSymbolsChanged();
}

void SymbolRenderWidget::invertSelection()
{
	std::set<int> new_set;
	for (int i = 0; i < map->getNumSymbols(); ++i)
	{
		if (!isSymbolSelected(i))
			new_set.insert(i);
	}
	swap(selected_symbols, new_set);
	emitGuarded_selectedSymbolsChanged();
	update();
}

void SymbolRenderWidget::sortByNumber()
{
    sort(Symbol::lessByNumber);
}

void SymbolRenderWidget::sortByColor()
{
	sort(Symbol::lessByColor(map));
}

void SymbolRenderWidget::sortByColorPriority()
{
	sort(Symbol::lessByColorPriority);
}

void SymbolRenderWidget::setCustomIconsVisible(bool checked)
{
	for (int i = 0; i < map->getNumSymbols(); ++i)
	{
		auto symbol = map->getSymbol(i);
		if (!symbol->getCustomIcon().isNull())
			symbol->resetIcon();
	}
	Settings::getInstance().setSetting(Settings::SymbolWidget_ShowCustomIcons, checked);
}

void SymbolRenderWidget::showContextMenu(const QPoint& global_pos)
{
	updateContextMenuState();
	context_menu->popup(global_pos);
}

void SymbolRenderWidget::contextMenuEvent(QContextMenuEvent* event)
{
	showContextMenu(event->globalPos());
	event->accept();
}

void SymbolRenderWidget::updateContextMenuState()
{
	bool have_selection = selectedSymbolsCount() > 0;
	bool single_selection = selectedSymbolsCount() == 1 && current_symbol_index >= 0;
	const Symbol* single_symbol = singleSelectedSymbol();
	bool all_symbols_hidden = have_selection;
	bool all_symbols_protected = have_selection;
	for (auto symbol_index : selected_symbols)
	{
		if (!map->getSymbol(symbol_index)->isHidden())
			all_symbols_hidden = false;
		if (!map->getSymbol(symbol_index)->isProtected())
			all_symbols_protected = false;
		if (!all_symbols_hidden && !all_symbols_protected)
			break;
	}
	
	bool single_symbol_compatible;
	bool single_symbol_different;
	map->getSelectionToSymbolCompatibility(single_symbol, single_symbol_compatible, single_symbol_different);
	
	edit_action->setEnabled(single_selection);
	scale_action->setEnabled(have_selection);
	copy_action->setEnabled(have_selection);
	paste_action->setEnabled(QApplication::clipboard()->mimeData()->hasFormat(MimeType::OpenOrienteeringSymbols()));
	switch_symbol_action->setEnabled(single_symbol_compatible && single_symbol_different);
	fill_border_action->setEnabled(single_symbol_compatible && single_symbol_different);
	hide_action->setEnabled(have_selection);
	hide_action->setChecked(all_symbols_hidden);
	protect_action->setEnabled(have_selection);
	protect_action->setChecked(all_symbols_protected);
	duplicate_action->setEnabled(single_selection);
	delete_action->setEnabled(have_selection);

	if (single_selection)
	{
		select_objects_action->setText(tr("Select all objects with this symbol"));
		select_objects_additionally_action->setText(tr("Add all objects with this symbol to selection"));
		deselect_objects_action->setText(tr("Remove all objects with this symbol from selection"));
		hide_action->setText(tr("Hide objects with this symbol"));
		protect_action->setText(tr("Protect objects with this symbol"));
	}
	else
	{
		select_objects_action->setText(tr("Select all objects with selected symbols"));
		select_objects_additionally_action->setText(tr("Add all objects with selected symbols to selection"));
		deselect_objects_action->setText(tr("Remove all objects with selected symbols from selection"));
		hide_action->setText(tr("Hide objects with selected symbols"));
		protect_action->setText(tr("Protect objects with selected symbols"));
	}
	select_objects_action->setEnabled(have_selection);
	select_objects_additionally_action->setEnabled(have_selection);
	deselect_objects_action->setEnabled(have_selection);
	
	show_custom_icons->setChecked(Settings::getInstance().getSetting(Settings::SymbolWidget_ShowCustomIcons).toBool());
}

bool SymbolRenderWidget::newSymbol(Symbol* prototype)
{
	SymbolSettingDialog dialog(prototype, map, this);
	dialog.setWindowModality(Qt::WindowModal);
	delete prototype;
	if (dialog.exec() == QDialog::Rejected)
		return false;
	
	int pos = (current_symbol_index >= 0) ? current_symbol_index : map->getNumSymbols();
	map->addSymbol(dialog.getNewSymbol().release(), pos);
	// Ensure that a change in selection is detected
	selectSingleSymbol(-1);
	selectSingleSymbol(pos);
	return true;
}

template<typename T>
void SymbolRenderWidget::sort(T compare)
{
	// save selection
	std::set<const Symbol*> saved_selection;
	for (auto symbol_index : selected_symbols)
	{
		saved_selection.insert(map->getSymbol(symbol_index));
	}
	
	map->sortSymbols(compare);
	
	// restore selection
	selected_symbols.clear();
	for (int i = 0; i < map->getNumSymbols(); ++i)
	{
		if (saved_selection.find(map->getSymbol(i)) != saved_selection.end())
			selected_symbols.insert(i);
	}
	
	update();
}


}  // namespace OpenOrienteering<|MERGE_RESOLUTION|>--- conflicted
+++ resolved
@@ -861,21 +861,16 @@
 		saved_selection.push_back(symbol);
 	}
 	
-<<<<<<< HEAD
 	// Delete collected symbols
 	for (auto* symbol : saved_selection)
 		map->deleteSymbol(map->findSymbolIndex(symbol));
 	
-	if (selected_symbols.empty() && map->getFirstSelectedObject())
-		selectSingleSymbol(map->getFirstSelectedObject()->getSymbol());
-=======
 	if (selected_symbols.empty()) {
 		if (map->getFirstSelectedObject())
 			selectSingleSymbol(map->getFirstSelectedObject()->getSymbol());
 		else
 			selectSingleSymbol(-1);
 	}
->>>>>>> 88576a07
 }
 
 void SymbolRenderWidget::duplicateSymbol()
