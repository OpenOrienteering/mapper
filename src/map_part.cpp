--- conflicted
+++ resolved
@@ -307,12 +307,8 @@
 	
 	return rect;
 }
-<<<<<<< HEAD
+
 void MapPart::scaleAllObjects(double factor, const MapCoord& scaling_center)
-=======
-
-void MapPart::scaleAllObjects(double factor)
->>>>>>> ab546f52
 {
 	operationOnAllObjects(ObjectOp::Scale(factor, scaling_center));
 }
