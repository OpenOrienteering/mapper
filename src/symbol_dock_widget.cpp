/*
 *    Copyright 2012 Thomas Schöps
 *    
 *    This file is part of OpenOrienteering.
 * 
 *    OpenOrienteering is free software: you can redistribute it and/or modify
 *    it under the terms of the GNU General Public License as published by
 *    the Free Software Foundation, either version 3 of the License, or
 *    (at your option) any later version.
 * 
 *    OpenOrienteering is distributed in the hope that it will be useful,
 *    but WITHOUT ANY WARRANTY; without even the implied warranty of
 *    MERCHANTABILITY or FITNESS FOR A PARTICULAR PURPOSE.  See the
 *    GNU General Public License for more details.
 * 
 *    You should have received a copy of the GNU General Public License
 *    along with OpenOrienteering.  If not, see <http://www.gnu.org/licenses/>.
 */


#include "symbol_dock_widget.h"

#include <assert.h>

#include <QtGui>

#include "map.h"
#include "symbol_setting_dialog.h"
#include "symbol_point.h"
#include "symbol_line.h"
#include "symbol_area.h"
#include "symbol_text.h"
#include "symbol_combined.h"


// STL comparison function for sorting symbols by number
static bool Compare_symbolByNumber(Symbol *s1, Symbol *s2) {
    int n1 = s1->number_components, n2 = s2->number_components;
    for (int i = 0; i < n1 && i < n2; i++) {
        if (s1->getNumberComponent(i) < s2->getNumberComponent(i)) return true;  // s1 < s2
        if (s1->getNumberComponent(i) > s2->getNumberComponent(i)) return false; // s1 > s2
        // if s1 == s2, loop to the next component
    }
    return false; // s1 == s2
}


// ### SymbolRenderWidget ###

SymbolRenderWidget::SymbolRenderWidget(Map* map, QScrollBar* scroll_bar, SymbolWidget* parent) : QWidget(parent), scroll_bar(scroll_bar), symbol_widget(parent), map(map)
{
	current_symbol_index = -1;
	hover_symbol_index = -1;
	
	last_drop_row = -1;
	last_drop_pos = -1;
	
	setAttribute(Qt::WA_OpaquePaintEvent);
	setAutoFillBackground(false);
	setMouseTracking(true);
	setFocusPolicy(Qt::ClickFocus);
	setAcceptDrops(true);
	setStatusTip(tr("For symbols with description, press F1 while the tooltip is visible to show it"));
	
	context_menu = new QMenu(this);
	
	QMenu* new_menu = new QMenu(tr("New symbol"), context_menu);
	/*QAction* new_point_action =*/ new_menu->addAction(tr("Point"), this, SLOT(newPointSymbol()));
	/*QAction* new_line_action =*/ new_menu->addAction(tr("Line"), this, SLOT(newLineSymbol()));
	/*QAction* new_area_action =*/ new_menu->addAction(tr("Area"), this, SLOT(newAreaSymbol()));
	/*QAction* new_text_action =*/ new_menu->addAction(tr("Text"), this, SLOT(newTextSymbol()));
	/*QAction* new_combined_action =*/ new_menu->addAction(tr("Combined"), this, SLOT(newCombinedSymbol()));
	context_menu->addMenu(new_menu);
	
	edit_action = context_menu->addAction(tr("Edit"), this, SLOT(editSymbol()));
    duplicate_action = context_menu->addAction(tr("Duplicate"), this, SLOT(duplicateSymbol()));
    delete_action = context_menu->addAction(tr("Delete"), this, SLOT(deleteSymbols()));
    scale_action = context_menu->addAction(tr("Scale..."), this, SLOT(scaleSymbol()));
	context_menu->addSeparator();
	switch_symbol_action = context_menu->addAction(tr("Switch symbol of selected object(s)"), parent, SLOT(emitSwitchSymbolClicked()));
	fill_border_action = context_menu->addAction(tr("Fill / Create border for selected object(s)"), parent, SLOT(emitFillBorderClicked()));
	context_menu->addSeparator();
	hide_action = context_menu->addAction(tr("Hide objects with this symbol"), this, SLOT(setSelectedSymbolVisibility(bool)));
	hide_action->setCheckable(true);
	protect_action = context_menu->addAction(tr("Protect objects with this symbol"), this, SLOT(setSelectedSymbolProtection(bool)));
	protect_action->setCheckable(true);
	context_menu->addSeparator();
    context_menu->addAction(tr("Select all"), this, SLOT(selectAll()));
    context_menu->addAction(tr("Invert selection"), this, SLOT(invertSelection()));
    context_menu->addSeparator();
    context_menu->addAction(tr("Sort by number"), this, SLOT(sortByNumber()));
    // text will be filled in by updateContextMenuState()
    select_objects_action = context_menu->addAction("", parent, SLOT(emitSelectObjectsClicked()));

	connect(map, SIGNAL(colorDeleted(int,MapColor*)), this, SLOT(update()));
}

bool SymbolRenderWidget::scrollBarNeeded(int width, int height)
{
	int icons_per_row, num_rows;
	getRowInfo(width, height, icons_per_row, num_rows);
	
	return (num_rows * Symbol::icon_size) > height;
}
void SymbolRenderWidget::setScrollBar(QScrollBar* new_scroll_bar)
{
	if (scroll_bar)
		disconnect(scroll_bar, SIGNAL(valueChanged(int)), this, SLOT(setScroll(int)));
	else
		new_scroll_bar->setValue(0);
	
	scroll_bar = new_scroll_bar;
	updateScrollRange();
	
	if (scroll_bar)
		connect(scroll_bar, SIGNAL(valueChanged(int)), this, SLOT(setScroll(int)));
}

Symbol* SymbolRenderWidget::getSingleSelectedSymbol()
{
	if (selected_symbols.size() != 1)
		return NULL;
	return map->getSymbol(*(selected_symbols.begin()));
}

void SymbolRenderWidget::setScroll(int new_scroll)
{
	update();
}

void SymbolRenderWidget::selectSingleSymbol(int i)
{
	updateSelectedIcons();
	selected_symbols.clear();
	if (i >= 0)
	{
		selected_symbols.insert(i);
		updateIcon(i);
	}
	symbol_widget->emitSelectedSymbolsChanged();
}
bool SymbolRenderWidget::isSymbolSelected(int i)
{
	return selected_symbols.find(i) != selected_symbols.end();
}
int SymbolRenderWidget::getNumSelectedSymbols()
{
	return (int)selected_symbols.size();
}

void SymbolRenderWidget::mouseMove(int x, int y)
{
	int i = getSymbolIndexAt(x, y);
	
	if (i != hover_symbol_index)
	{
		updateIcon(hover_symbol_index);
		hover_symbol_index = i;
		updateIcon(hover_symbol_index);
		
		if (hover_symbol_index >= 0)
		{
			Symbol* symbol = map->getSymbol(hover_symbol_index);
			if (SymbolToolTip::getCurrentTipSymbol() != symbol)
				SymbolToolTip::showTip(QRect(mapToGlobal(getIconRect(hover_symbol_index).topLeft()), QSize(Symbol::icon_size, Symbol::icon_size)), symbol, this);
		}
		else
			SymbolToolTip::hideTip();
	}
}
int SymbolRenderWidget::getSymbolIndexAt(int x, int y)
{
	int icons_per_row, num_rows;
	getRowInfo(width(), height(), icons_per_row, num_rows);
	int scroll = scroll_bar ? scroll_bar->value() : 0;
	
	int icon_in_row = floor(x / (float)Symbol::icon_size);
	if (icon_in_row >= icons_per_row)
		return -1;
	int i = icon_in_row + icons_per_row * floor((y + scroll) / (float)Symbol::icon_size);
	if (i >= map->getNumSymbols())
		return -1;
	
	return i;
}
QRect SymbolRenderWidget::getIconRect(int i)
{
	if (i < 0)
		return QRect();
	int icons_per_row, num_rows;
	getRowInfo(width(), height(), icons_per_row, num_rows);
	int scroll = scroll_bar ? scroll_bar->value() : 0;
	
	int x = i % icons_per_row;
	int y = i / icons_per_row;
	return QRect(x * Symbol::icon_size, y * Symbol::icon_size - scroll, Symbol::icon_size, Symbol::icon_size);
}
void SymbolRenderWidget::updateIcon(int i)
{
	if (i < 0)
		return;
	update(getIconRect(i));
}
void SymbolRenderWidget::updateSelectedIcons()
{
	for (std::set<int>::const_iterator it = selected_symbols.begin(); it != selected_symbols.end(); ++it)
		updateIcon(*it);
}
void SymbolRenderWidget::getRowInfo(int width, int height, int& icons_per_row, int& num_rows)
{
	icons_per_row = qMax(1, qRound(width / (float)Symbol::icon_size));
	num_rows = ceil(map->getNumSymbols() / (float)icons_per_row);
}
bool SymbolRenderWidget::getDropPosition(QPoint pos, int& row, int& pos_in_row)
{
	int icons_per_row, num_rows;
	getRowInfo(width(), height(), icons_per_row, num_rows);
	int scroll = scroll_bar ? scroll_bar->value() : 0;
	
	row = floor((pos.y() + scroll) / (float)Symbol::icon_size);
	if (row >= num_rows)
	{
		row = -1;
		pos_in_row = -1;
		return false;
	}
	
	pos_in_row = floor((pos.x() + Symbol::icon_size / 2) / (float)Symbol::icon_size);
	if (pos_in_row > icons_per_row)
		pos_in_row = icons_per_row;
	
	int global_pos = row * icons_per_row + pos_in_row;
	if (global_pos > map->getNumSymbols())
	{
		row = -1;
		pos_in_row = -1;
		return false;
	}
	
	return true;
}
QRect SymbolRenderWidget::getDragIndicatorRect(int row, int pos_in_row)
{
	const int rect_width = 3;
	
	int icons_per_row, num_rows;
	getRowInfo(width(), height(), icons_per_row, num_rows);
	int scroll = scroll_bar ? scroll_bar->value() : 0;
	
	return QRect(pos_in_row * Symbol::icon_size - rect_width / 2 - 1, row * Symbol::icon_size - scroll - 1, rect_width, Symbol::icon_size + 2);
}
void SymbolRenderWidget::updateScrollRange()
{
	if (!scroll_bar)
		return;
	int icons_per_row, num_rows;
	getRowInfo(width(), height(), icons_per_row, num_rows);
	
	int pixels_too_much = qMax(0, (num_rows * Symbol::icon_size) - height());
	if (pixels_too_much > 0)
	{
		scroll_bar->setEnabled(true);
		scroll_bar->setMinimum(0);
		scroll_bar->setMaximum(pixels_too_much);
	}
	else
		scroll_bar->setEnabled(false);
}

void SymbolRenderWidget::paintEvent(QPaintEvent* event)
{
	QPainter painter;
	painter.begin(this);
	
	QRect rect = event->rect().intersected(QRect(0, 0, width(), height()));
	painter.setClipRect(rect);
	
	// White background
	painter.fillRect(rect, Qt::white);
	
	// Cells
	painter.setPen(Qt::gray);
	
	int icons_per_row, num_rows;
	getRowInfo(width(), height(), icons_per_row, num_rows);
	
	int scroll = scroll_bar ? scroll_bar->value() : 0;
	int x = 0;
	int y = floor(scroll / (float)Symbol::icon_size);
	for (int i = icons_per_row * y; i < map->getNumSymbols(); ++i)
	{
		QImage* icon = map->getSymbol(i)->getIcon(map);
		
		QPoint corner(x * Symbol::icon_size, y * Symbol::icon_size - scroll);
		painter.drawImage(corner, *icon);
		
		if (i == hover_symbol_index || isSymbolSelected(i))
		{
			painter.setPen(Qt::white);
			painter.drawRect(corner.x() + 1, corner.y() + 1, Symbol::icon_size - 4, Symbol::icon_size - 4);
			
			QPen pen(isSymbolSelected(i) ? qRgb(12, 0, 255) : qRgb(255, 150, 0));
			painter.setPen(pen);
			painter.drawRect(corner.x() + 0, corner.y() + 0, Symbol::icon_size - 2, Symbol::icon_size - 2);
			
			if (i == current_symbol_index && isSymbolSelected(i))
			{
				QPen pen(Qt::white);
				pen.setStyle(Qt::DotLine);
				painter.setPen(pen);
				painter.drawRect(corner.x() + 0, corner.y() + 0, Symbol::icon_size - 2, Symbol::icon_size - 2);
			}
			
			painter.setPen(Qt::gray);
		}
		
		if (map->getSymbol(i)->isHidden() || map->getSymbol(i)->isProtected())
		{
			QPen pen(Qt::white);
			pen.setWidth(3);
			painter.setPen(pen);
			painter.drawLine(corner + QPoint(1, 1), corner + QPoint(Symbol::icon_size - 2, Symbol::icon_size - 2));
			painter.drawLine(corner + QPoint(Symbol::icon_size - 3, 1), corner + QPoint(1, Symbol::icon_size - 3));
			
			painter.setPen(QPen(map->getSymbol(i)->isHidden() ? Qt::red : Qt::blue));
			painter.drawLine(corner + QPoint(0, 0), corner + QPoint(Symbol::icon_size - 2, Symbol::icon_size - 2));
			painter.drawLine(corner + QPoint(Symbol::icon_size - 2, 0), corner + QPoint(0, Symbol::icon_size - 2));
			
			painter.setPen(Qt::gray);
		}
		
		painter.drawLine(corner + QPoint(0, Symbol::icon_size - 1), corner + QPoint(Symbol::icon_size - 1, Symbol::icon_size - 1));
		painter.drawLine(corner + QPoint(Symbol::icon_size - 1, 0), corner + QPoint(Symbol::icon_size - 1, Symbol::icon_size - 2));
		
		++x;
		if (x >= icons_per_row)
		{
			x = 0;
			++y;
			if (y * Symbol::icon_size - scroll >= height())
				break;
		}
	}
	
	// Drop indicator?
	if (last_drop_pos >= 0 && last_drop_row >= 0)
	{
		QRect drop_rect = getDragIndicatorRect(last_drop_row, last_drop_pos);
		painter.setPen(qRgb(255, 150, 0));
		painter.setBrush(Qt::NoBrush);
		painter.drawRect(drop_rect.left(), drop_rect.top(), drop_rect.width() - 1, drop_rect.height() - 1);
	}
	
	painter.end();
}
void SymbolRenderWidget::resizeEvent(QResizeEvent* event)
{
    updateScrollRange();
}
void SymbolRenderWidget::mouseMoveEvent(QMouseEvent* event)
{
	if (event->buttons() & Qt::LeftButton && current_symbol_index >= 0)
	{
		if ((event->pos() - last_click_pos).manhattanLength() < QApplication::startDragDistance())
			return;
		
		SymbolToolTip::hideTip();
		
		QDrag* drag = new QDrag(this);
		QMimeData* mime_data = new QMimeData();
		
		QByteArray data;
		data.append((const char*)&current_symbol_index, sizeof(int));
		mime_data->setData("openorienteering/symbol", data);
		drag->setMimeData(mime_data);
		
		drag->exec(Qt::MoveAction);
	}
	else if (event->button() == Qt::NoButton)
		mouseMove(event->x(), event->y());
	event->accept();
}
void SymbolRenderWidget::mousePressEvent(QMouseEvent* event)
{
	updateIcon(current_symbol_index);
	current_symbol_index = getSymbolIndexAt(event->x(), event->y());
	updateIcon(current_symbol_index);
	
	if (event->button() == Qt::LeftButton || event->button() == Qt::RightButton)
	{
		if (event->modifiers() & Qt::ShiftModifier)
		{
			if (current_symbol_index >= 0)
			{
				if (!isSymbolSelected(current_symbol_index))
					selected_symbols.insert(current_symbol_index);
				else
					selected_symbols.erase(current_symbol_index);
				symbol_widget->emitSelectedSymbolsChanged();
			}
		}
		else
		{
			if (!isSymbolSelected(current_symbol_index) && !(event->button() == Qt::RightButton && current_symbol_index < 0))
				selectSingleSymbol(current_symbol_index);
		}
	}
	
	if (event->button() == Qt::RightButton)
	{
<<<<<<< HEAD
        updateContextMenuState();
=======
		bool have_selection = getNumSelectedSymbols() > 0;
		bool single_selection = getNumSelectedSymbols() == 1 && current_symbol_index >= 0;
		Symbol* single_symbol = getSingleSelectedSymbol();
		bool all_symbols_hidden = have_selection;
		bool all_symbols_protected = have_selection;
		for (std::set<int>::const_iterator it = selected_symbols.begin(); it != selected_symbols.end(); ++it)
		{
			if (!map->getSymbol(*it)->isHidden())
				all_symbols_hidden = false;
			if (!map->getSymbol(*it)->isProtected())
				all_symbols_protected = false;
			if (!all_symbols_hidden && !all_symbols_protected)
				break;
		}
		
		bool single_symbol_compatible;
		bool single_symbol_different;
		map->getSelectionToSymbolCompatibility(single_symbol, single_symbol_compatible, single_symbol_different);
		
		edit_action->setEnabled(single_selection);
		scale_action->setEnabled(single_selection);
		switch_symbol_action->setEnabled(single_symbol_compatible && single_symbol_different);
		fill_border_action->setEnabled(single_symbol_compatible && single_symbol_different);
		hide_action->setEnabled(have_selection);
		hide_action->setChecked(all_symbols_hidden);
		protect_action->setEnabled(have_selection);
		protect_action->setChecked(all_symbols_protected);
		duplicate_action->setEnabled(single_selection);
		delete_action->setEnabled(have_selection);
		
>>>>>>> 2891d6df
		context_menu->popup(event->globalPos());
		event->accept();
	}
	else if (event->button() == Qt::LeftButton && current_symbol_index >= 0 && !(event->modifiers() & Qt::ShiftModifier))
	{
		last_click_pos = event->pos();
		last_drop_pos = -1;
		last_drop_row = -1;
	}
}
void SymbolRenderWidget::mouseDoubleClickEvent(QMouseEvent* event)
{
    int i = getSymbolIndexAt(event->x(), event->y());
	if (i < 0)
		return;
	
	updateIcon(current_symbol_index);
	current_symbol_index = i;
	updateIcon(current_symbol_index);
	editSymbol();
}
void SymbolRenderWidget::leaveEvent(QEvent* event)
{
	updateIcon(hover_symbol_index);
	hover_symbol_index = -1;
	
	SymbolToolTip::hideTip();
}
void SymbolRenderWidget::wheelEvent(QWheelEvent* event)
{
	if (scroll_bar && scroll_bar->isEnabled())
	{
		scroll_bar->event(event);
		mouseMove(event->x(), event->y());
		if (event->isAccepted())
			return;
	}
	QWidget::wheelEvent(event);
}

void SymbolRenderWidget::dragEnterEvent(QDragEnterEvent* event)
{
	if (event->mimeData()->hasFormat("openorienteering/symbol"))
		event->acceptProposedAction();
}
void SymbolRenderWidget::dragMoveEvent(QDragMoveEvent* event)
{
	if (event->mimeData()->hasFormat("openorienteering/symbol"))
	{
		int row, pos_in_row;
		if (!getDropPosition(event->pos(), row, pos_in_row))
		{
			if (last_drop_pos >= 0 && last_drop_row >= 0)
			{
				update(getDragIndicatorRect(last_drop_row, last_drop_pos));
				last_drop_pos = -1;
				last_drop_row = -1;
			}
			return;
		}
		
		if (row != last_drop_row || pos_in_row != last_drop_pos)
		{
			if (last_drop_row >= 0 && last_drop_pos >= 0)
				update(getDragIndicatorRect(last_drop_row, last_drop_pos));
			
			last_drop_row = row;
			last_drop_pos = pos_in_row;
			
			if (last_drop_row >= 0 && last_drop_pos >= 0)
				update(getDragIndicatorRect(last_drop_row, last_drop_pos));
		}
		
		event->acceptProposedAction();
	}
}
void SymbolRenderWidget::dropEvent(QDropEvent* event)
{
	last_drop_row = -1;
	last_drop_pos = -1;
	
	if (event->source() != this || current_symbol_index < 0)
		return;
	
	if (event->proposedAction() == Qt::MoveAction)
	{
		int row, pos_in_row;
		if (!getDropPosition(event->pos(), row, pos_in_row))
			return;
		
		int icons_per_row, num_rows;
		getRowInfo(width(), height(), icons_per_row, num_rows);
		
		int pos = row * icons_per_row + pos_in_row;
		if (pos == current_symbol_index)
			return;
		
		event->acceptProposedAction();
		
        // save selection
        std::set<Symbol *> sel;
        for (std::set<int>::const_iterator it = selected_symbols.begin(); it != selected_symbols.end(); ++it) {
            sel.insert(map->getSymbol(*it));
        }

		map->moveSymbol(current_symbol_index, pos);


		if (pos > current_symbol_index)
			--pos;
		current_symbol_index = pos;
		selectSingleSymbol(pos);
		update();
	}
}

void SymbolRenderWidget::newPointSymbol()
{
	newSymbol(new PointSymbol());
}
void SymbolRenderWidget::newLineSymbol()
{
	newSymbol(new LineSymbol());
}
void SymbolRenderWidget::newAreaSymbol()
{
	newSymbol(new AreaSymbol());
}
void SymbolRenderWidget::newTextSymbol()
{
	newSymbol(new TextSymbol());
}
void SymbolRenderWidget::newCombinedSymbol()
{
	newSymbol(new CombinedSymbol());
}
void SymbolRenderWidget::editSymbol()
{
	assert(current_symbol_index >= 0);
	
	Symbol* in_map_symbol = map->getSymbol(current_symbol_index);
	Symbol* edit_symbol = in_map_symbol->duplicate();

	SymbolSettingDialog dialog(edit_symbol, in_map_symbol, map, this);
	dialog.setWindowModality(Qt::WindowModal);
	if (dialog.exec() == QDialog::Rejected)
	{
		delete edit_symbol;
		return;
	}
	
	edit_symbol->getIcon(map, true);
	map->setSymbol(edit_symbol, current_symbol_index);
}
void SymbolRenderWidget::scaleSymbol()
{
	assert(current_symbol_index >= 0);
	Symbol* symbol = map->getSymbol(current_symbol_index);
	
	bool ok;
	double percent = QInputDialog::getDouble(this, tr("Scale symbol %1").arg(symbol->getName()), tr("Scale to percentage:"), 100, 0, 999999, 6, &ok);
	if (!ok || percent == 100)
		return;
	
	symbol->scale(percent / 100.0);
	symbol->getIcon(map, true);
	updateIcon(current_symbol_index);
	map->changeSymbolForAllObjects(symbol, symbol);	// update the objects
	
	map->setSymbolsDirty();
}
void SymbolRenderWidget::deleteSymbols()
{
	for (std::set<int>::const_reverse_iterator it = selected_symbols.rbegin(); it != selected_symbols.rend(); ++it)
	{
		if (map->doObjectsExistWithSymbol(map->getSymbol(*it)))
		{
			if (QMessageBox::warning(this, tr("Confirmation"), tr("The map contains objects with the symbol \"%1\". Deleting it will delete those objects and clear the undo history! Do you really want to do that?").arg(map->getSymbol(*it)->getName()), QMessageBox::Yes | QMessageBox::No) == QMessageBox::No)
				continue;
		}
		map->deleteSymbol(*it);
	}
	selected_symbols.clear();
	symbol_widget->emitSelectedSymbolsChanged();
	update();
	
	symbol_widget->adjustSize();
	map->setSymbolsDirty();
}
void SymbolRenderWidget::duplicateSymbol()
{
	assert(current_symbol_index >= 0);
	
	map->addSymbol(map->getSymbol(current_symbol_index)->duplicate(), current_symbol_index + 1);
	selectSingleSymbol(current_symbol_index + 1);
	
	symbol_widget->adjustSize();
	map->setSymbolsDirty();
}
void SymbolRenderWidget::setSelectedSymbolVisibility(bool checked)
{
	bool selection_changed = false;
	for (std::set<int>::const_iterator it = selected_symbols.begin(); it != selected_symbols.end(); ++it)
	{
		Symbol* symbol = map->getSymbol(*it);
		if (symbol->isHidden() != checked)
		{
			symbol->setHidden(checked);
			updateIcon(*it);
			if (checked)
				selection_changed |= map->removeSymbolFromSelection(symbol, false);
		}
	}
	if (selection_changed)
		map->emitSelectionChanged();
	map->updateAllMapWidgets();
	map->setSymbolsDirty();
	symbol_widget->emitSelectedSymbolsChanged();
}
void SymbolRenderWidget::setSelectedSymbolProtection(bool checked)
{
	bool selection_changed = false;
	for (std::set<int>::const_iterator it = selected_symbols.begin(); it != selected_symbols.end(); ++it)
	{
		Symbol* symbol = map->getSymbol(*it);
		if (symbol->isProtected() != checked)
		{
			symbol->setProtected(checked);
			updateIcon(*it);
			if (checked)
				selection_changed |= map->removeSymbolFromSelection(symbol, false);
		}
	}
	if (selection_changed)
		map->emitSelectionChanged();
	map->setSymbolsDirty();
	symbol_widget->emitSelectedSymbolsChanged();
}
void SymbolRenderWidget::selectAll()
{
	for (int i = 0; i < map->getNumSymbols(); ++i)
		selected_symbols.insert(i);
	symbol_widget->emitSelectedSymbolsChanged();
	update();
}
void SymbolRenderWidget::invertSelection()
{
	std::set<int> new_set;
	for (int i = 0; i < map->getNumSymbols(); ++i)
	{
		if (!isSymbolSelected(i))
			new_set.insert(i);
	}
	selected_symbols = new_set;
	symbol_widget->emitSelectedSymbolsChanged();
	update();
}
void SymbolRenderWidget::sortByNumber()
{
    // save selection
    std::set<Symbol *> sel;
    for (std::set<int>::const_iterator it = selected_symbols.begin(); it != selected_symbols.end(); ++it) {
        sel.insert(map->getSymbol(*it));
    }

    map->sortSymbols(Compare_symbolByNumber);

    //restore selection
    selected_symbols.clear();
    for (int i = 0; i < map->getNumSymbols(); i++) {
        if (sel.find(map->getSymbol(i)) != sel.end()) selected_symbols.insert(i);
    }

    update();
}
void SymbolRenderWidget::updateContextMenuState()
{
    bool have_selection = getNumSelectedSymbols() > 0;
    bool single_selection = getNumSelectedSymbols() == 1 && current_symbol_index >= 0;
    Symbol* single_symbol = getSingleSelectedSymbol();

    bool single_symbol_compatible;
    bool single_symbol_different;
    map->getSelectionToSymbolCompatibility(single_symbol, single_symbol_compatible, single_symbol_different);

    edit_action->setEnabled(single_selection);
    scale_action->setEnabled(single_selection);
    switch_symbol_action->setEnabled(single_symbol_compatible && single_symbol_different);
    fill_border_action->setEnabled(single_symbol_compatible && single_symbol_different);
    duplicate_action->setEnabled(single_selection);
    delete_action->setEnabled(have_selection);

    if (single_selection)
        select_objects_action->setText(tr("Select all objects with symbol \"%1\"").arg(single_symbol->getName()));
    else
        select_objects_action->setText(tr("Select all objects with selected symbols"));
    select_objects_action->setEnabled(have_selection && false); // not implemented
}

bool SymbolRenderWidget::newSymbol(Symbol* new_symbol)
{
	SymbolSettingDialog dialog(new_symbol, NULL, map, this);
	dialog.setWindowModality(Qt::WindowModal);
	if (dialog.exec() == QDialog::Rejected)
	{
		delete new_symbol;
		return false;
	}
	
	int pos = currentSymbolIndex();
	map->addSymbol(new_symbol, (pos >= 0) ? pos : map->getNumSymbols());
	selectSingleSymbol(pos);
	
	symbol_widget->adjustSize();
	map->setSymbolsDirty();
	return true;
}

// ### SymbolWidget ###

SymbolWidget::SymbolWidget(Map* map, QWidget* parent): EditorDockWidgetChild(parent), map(map)
{
	no_resize_handling = false;
	
	scroll_bar = new QScrollBar();
	scroll_bar->setEnabled(false);
	scroll_bar->hide();
	scroll_bar->setOrientation(Qt::Vertical);
	scroll_bar->setSingleStep(Symbol::icon_size);
	scroll_bar->setPageStep(3 * Symbol::icon_size);
	render_widget = new SymbolRenderWidget(map, scroll_bar, this);
	
	// Load settings
	QSettings settings;
	settings.beginGroup("SymbolWidget");
	preferred_size = settings.value("size", QSize(200, 500)).toSize();
	settings.endGroup();
	
	// Create layout
	layout = new QHBoxLayout();
	layout->setMargin(0);
	layout->setSpacing(0);
	layout->addWidget(render_widget, 1);
	layout->addWidget(scroll_bar);
	setLayout(layout);
}
SymbolWidget::~SymbolWidget()
{
	// Save settings
	QSettings settings;
	settings.beginGroup("SymbolWidget");
	settings.setValue("size", size());
	settings.endGroup();
}
QSize SymbolWidget::sizeHint() const
{
	return preferred_size;
}

Symbol* SymbolWidget::getSingleSelectedSymbol()
{
	return render_widget->getSingleSelectedSymbol();
}
int SymbolWidget::getNumSelectedSymbols()
{
	return render_widget->getNumSelectedSymbols();
}

void SymbolWidget::adjustSize(int width, int height)
{
	if (width < 0) width = this->width();
	if (height < 0) height = this->height();
	
	// Do we need a scroll bar?
	bool scroll_needed = render_widget->scrollBarNeeded(width, height);
	if (scroll_bar->isVisible() && !scroll_needed)
	{
		scroll_bar->hide();
		render_widget->setScrollBar(NULL);
	}
	else if (!scroll_bar->isVisible() && scroll_needed)
	{
		scroll_bar->show();
		render_widget->setScrollBar(scroll_bar);
	}
	
	// Determine optimal width
	int new_width;
	if (scroll_needed)
	{
		int icons_in_row = floor(width / (float)Symbol::icon_size);
		new_width = icons_in_row * Symbol::icon_size + scroll_bar->width();
	}
	else
		new_width = width;
	
	no_resize_handling = true;
	resize(new_width, height);
	no_resize_handling = false;
}

void SymbolWidget::resizeEvent(QResizeEvent* event)
{
	if (no_resize_handling)
		return;
	
	adjustSize(event->size().width(), event->size().height());
	
    event->accept();
}
void SymbolWidget::keyPressed(QKeyEvent* event)
{
	if (event->key() == Qt::Key_F1 && SymbolToolTip::getTip() != NULL)
		SymbolToolTip::getTip()->showDescription();
}
void SymbolWidget::symbolChanged(int pos, Symbol* new_symbol, Symbol* old_symbol)
{
	render_widget->updateIcon(pos);
}

// ### SymbolToolTip ###

SymbolToolTip* SymbolToolTip::tooltip = NULL;
QTimer* SymbolToolTip::tooltip_timer = NULL;

SymbolToolTip::SymbolToolTip(Symbol* symbol, QRect icon_rect, QWidget* parent) : QWidget(parent), symbol(symbol), icon_rect(icon_rect)
{
	setWindowFlags(Qt::ToolTip | Qt::FramelessWindowHint);
	setAttribute(Qt::WA_OpaquePaintEvent);
	
	QPalette text_palette;
	text_palette.setColor(QPalette::WindowText, qRgb(0, 0, 0));
	
	QLabel* upper_label = new QLabel(symbol->getNumberAsString() + " <b>" + symbol->getName() + "</b>");
	upper_label->setPalette(text_palette);
	help_shown = false;

	help_label = new QLabel("<i>" + (symbol->getDescription().isEmpty() ? tr("No description!") : symbol->getDescription()) + "</i>");
	help_label->setPalette(text_palette);
	//help_label->setMaximumWidth(500);
	help_label->setWordWrap(true);
	help_label->hide();

	QVBoxLayout* layout = new QVBoxLayout();
	layout->setContentsMargins(4, 4, 4, 4);	// NOTE: Tried to getContentsMargins() and set to half of that, but this returned zero
	layout->addWidget(upper_label);
	layout->addWidget(help_label);
	setLayout(layout);
}
void SymbolToolTip::showDescription()
{
	if (help_shown)
		return;
	
	help_label->show();
	adjustSize();
	setPosition();
	help_shown = true;
}

void SymbolToolTip::enterEvent(QEvent* event)
{
    hideTip();
}
void SymbolToolTip::paintEvent(QPaintEvent* event)
{
	QPainter painter(this);
	
	painter.setPen(Qt::gray);
	painter.setBrush(Qt::white);
	
	QRect rect(0, 0, width() - 1, height() - 1);
	painter.drawRect(rect);
	
	painter.end();
}

void SymbolToolTip::setPosition()
{
	QSize size = this->size();
	QRect desktop = QApplication::desktop()->screenGeometry(QCursor::pos());
	
	const int margin = 3;
	const bool hasRoomToLeft  = (icon_rect.left()   - size.width()  - margin >= desktop.left());
	const bool hasRoomToRight = (icon_rect.right()  + size.width()  + margin <= desktop.right());
	const bool hasRoomAbove   = (icon_rect.top()    - size.height() - margin >= desktop.top());
	const bool hasRoomBelow   = (icon_rect.bottom() + size.height() + margin <= desktop.bottom());
	if (!hasRoomAbove && !hasRoomBelow && !hasRoomToLeft && !hasRoomToRight) {
		return;
	}
	
	int x = 0;
	int y = 0;
	
	if (hasRoomBelow || hasRoomAbove) {
		y = hasRoomBelow ? icon_rect.bottom() + margin : icon_rect.top() - size.height() - margin;
		x = qMin(qMax(desktop.left() + margin, icon_rect.center().x() - size.width() / 2), desktop.right() - size.width() - margin);
	} else {
		assert(hasRoomToLeft || hasRoomToRight);
		x = hasRoomToRight ? icon_rect.right() + margin : icon_rect.left() - size.width() - margin;
		y = qMin(qMax(desktop.top() + margin, icon_rect.center().y() - size.height() / 2), desktop.bottom() - size.height() - margin);
	}
	
	move(QPoint(x, y));
}

void SymbolToolTip::showTip(QRect rect, Symbol* symbol, QWidget* parent)
{
	const int delay = 150;
	
	hideTip();
	
	tooltip = new SymbolToolTip(symbol, rect, parent);
	tooltip->adjustSize();
	tooltip->setPosition();
	
	if (!tooltip_timer)
	{
		tooltip_timer = new QTimer();
		tooltip_timer->setSingleShot(true);
	}
	connect(tooltip_timer, SIGNAL(timeout()), tooltip, SLOT(show()));
	tooltip_timer->start(delay);
}
void SymbolToolTip::hideTip()
{
	if (tooltip)
	{
		tooltip->hide();
		tooltip->deleteLater();
		tooltip = NULL;
	}
}
SymbolToolTip* SymbolToolTip::getTip()
{
	return tooltip;
}
Symbol* SymbolToolTip::getCurrentTipSymbol()
{
	if (!tooltip)
		return NULL;
	return tooltip->symbol;
}

#include "symbol_dock_widget.moc"<|MERGE_RESOLUTION|>--- conflicted
+++ resolved
@@ -408,10 +408,7 @@
 	
 	if (event->button() == Qt::RightButton)
 	{
-<<<<<<< HEAD
-        updateContextMenuState();
-=======
-		bool have_selection = getNumSelectedSymbols() > 0;
+        bool have_selection = getNumSelectedSymbols() > 0;
 		bool single_selection = getNumSelectedSymbols() == 1 && current_symbol_index >= 0;
 		Symbol* single_symbol = getSingleSelectedSymbol();
 		bool all_symbols_hidden = have_selection;
@@ -441,7 +438,6 @@
 		duplicate_action->setEnabled(single_selection);
 		delete_action->setEnabled(have_selection);
 		
->>>>>>> 2891d6df
 		context_menu->popup(event->globalPos());
 		event->accept();
 	}
