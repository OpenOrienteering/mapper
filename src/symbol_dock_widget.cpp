--- conflicted
+++ resolved
@@ -709,7 +709,7 @@
 
     update();
 }
-<<<<<<< HEAD
+
 void SymbolRenderWidget::updateContextMenuState()
 {
     bool have_selection = getNumSelectedSymbols() > 0;
@@ -734,10 +734,7 @@
     select_objects_action->setEnabled(have_selection && false); // not implemented
 }
 
-bool SymbolRenderWidget::newSymbol(Symbol* new_symbol)
-=======
 bool SymbolRenderWidget::newSymbol(Symbol* prototype)
->>>>>>> 5adf807b
 {
 	SymbolSettingDialog dialog(prototype, map, this);
 	dialog.setWindowModality(Qt::WindowModal);
