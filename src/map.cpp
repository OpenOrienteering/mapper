--- conflicted
+++ resolved
@@ -541,16 +541,7 @@
 	// Update all objects without trying to remove their renderables first, this gives a significant speedup when loading large files
 	updateAllObjects(false);
 
-<<<<<<< HEAD
-
-    Exporter *exporter = FileFormats.findFormat("XML")->createExporter("tmp.xml", this, view);
-    exporter->doExport();
-    delete exporter;
-
-    return true;
-=======
 	return true;
->>>>>>> 5adf807b
 }
 
 void Map::clear()
