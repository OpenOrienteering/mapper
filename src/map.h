/*
 *    Copyright 2012 Thomas Schöps
 *    Copyright 2013, 2014 Thomas Schöps, Kai Pastor
 *
 *    This file is part of OpenOrienteering.
 *
 *    OpenOrienteering is free software: you can redistribute it and/or modify
 *    it under the terms of the GNU General Public License as published by
 *    the Free Software Foundation, either version 3 of the License, or
 *    (at your option) any later version.
 *
 *    OpenOrienteering is distributed in the hope that it will be useful,
 *    but WITHOUT ANY WARRANTY; without even the implied warranty of
 *    MERCHANTABILITY or FITNESS FOR A PARTICULAR PURPOSE.  See the
 *    GNU General Public License for more details.
 *
 *    You should have received a copy of the GNU General Public License
 *    along with OpenOrienteering.  If not, see <http://www.gnu.org/licenses/>.
 */


#ifndef _OPENORIENTEERING_MAP_H_
#define _OPENORIENTEERING_MAP_H_

#include <vector>

#include <QString>
#include <QRect>
#include <QHash>
#include <QSet>
#include <QScopedPointer>
#include <QExplicitlySharedDataPointer>

#include "global.h"
#include "map_coord.h"
#include "map_part.h"

QT_BEGIN_NAMESPACE
class QIODevice;
class QPainter;
class QXmlStreamReader;
class QXmlStreamWriter;
QT_END_NAMESPACE

class Map;
class MapColor;
class MapColorMap;
class MapWidget;
class MapView;
class MapEditorController;
class MapPrinterConfig;
class Symbol;
class CombinedSymbol;
class LineSymbol;
class PointSymbol;
class Object;
class Renderable;
class MapRenderables;
class Template;
class TextSymbol;
class UndoManager;
class UndoStep;
class OCAD8FileImport;
class Georeferencing;
class MapGrid;

/** Central class for an OpenOrienteering map */
class Map : public QObject
{
Q_OBJECT
friend class MapRenderables;
friend class OCAD8FileImport;
friend class XMLFileImport;
friend class NativeFileImport;
friend class NativeFileExport;
friend class XMLFileImporter;
friend class XMLFileExporter;
public:
	/** A set of selected objects represented by a QSet of object pointers. */
	typedef QSet<Object*> ObjectSelection;
	
	/** Different strategies for importing things from another map into this map. */
	enum ImportMode
	{
		/**
		 * Imports all objects with minimal symbol and color dependencies.
		 */
		MinimalObjectImport = 0,
		
		/**
		 * Imports symbols (all, or filtered by the given filter) with minimal
		 * color dependencies. If a filter is given, symbols blocked by
		 * the filter but which are needed by included symbols are included, too.
		 */
		MinimalSymbolImport,
		
		/**
		 * Imports objects (all, or filtered by the given filter).
		 */
		ColorImport,
		
		/**
		 * Imports all colors, symbols and objects.
		 */
		CompleteImport
	};
	
	/** Creates a new, empty map. */
	Map();
	
	/** Destroys the map. */
	~Map();
	
	/**
	 * Attempts to save the map to the given file.
	 * If a MapEditorController is given, the widget positions and MapViews
	 * stored in the map file are also updated.
	 */
	bool saveTo(const QString& path, MapEditorController* map_editor = NULL);
	
	/**
	 * Attempts to save the map to the given file.
	 * If a MapEditorController is given, the widget positions and MapViews
	 * stored in the map file are also updated.
	 * If a FileFormat is given, it will be used, otherwise the file format
	 * is determined from the filename.
	 * If the map was modified, it will still be considered modified after
	 * successfully saving a copy.
	 */
	bool exportTo(const QString& path, MapEditorController* map_editor = NULL, const FileFormat* format = NULL);
	
	/**
	 * Attempts to load the map from the specified path. Returns true on success.
	 * 
	 * @param path The file path to load the map from.
	 * @param dialog_parent The parent widget for all dialogs.
	 *     This should never be NULL in a QWidgets application.
	 * @param map_editor If not NULL, restores that map editor controller.
	 *     Restores widget positions and MapViews.
	 * @param load_symbols_only Loads only symbols from the chosen file.
	 *     Useful to load symbol sets.
	 * @param show_error_messages Whether to show import errors and warnings.
	 */
	bool loadFrom(const QString& path,
	              QWidget* dialog_parent,
	              MapEditorController* map_editor = NULL,
	              bool load_symbols_only = false, bool show_error_messages = true);
	
	/**
	 * Imports the other map into this map with the following strategy:
	 *  - if the other map contains objects, import all objects with the minimum
	 *    amount of colors and symbols needed to display them
	 *  - if the other map does not contain objects, import all symbols with
	 *    the minimum amount of colors needed to display them
	 *  - if the other map does neither contain objects nor symbols, import all colors
	 * 
	 * WARNING: this method potentially changes the 'other' map if the
	 *          scales differ (by rescaling to fit this map's scale)!
	 */
	void importMap(Map* other, ImportMode mode, QWidget* dialog_parent = NULL, std::vector<bool>* filter = NULL, int symbol_insert_pos = -1,
				   bool merge_duplicate_symbols = true, QHash<Symbol*, Symbol*>* out_symbol_map = NULL);
	
	/**
	 * Serializes the map directly into the given IO device in a known format.
	 * This can be imported again using importFromIODevice().
	 * Returns true if successful.
	 */
	bool exportToIODevice(QIODevice* stream);
	
	/**
	 * Loads the map directly from the given IO device,
	 * where the data must have been written by exportToIODevice().
	 * Returns true if successful.
	 */
	bool importFromIODevice(QIODevice* stream);
	
	/**
	 * Deletes all map data and resets the map to its initial state
	 * containing one default map part.
	 */
	void clear();
	
	/**
	 * Draws the part of the map which is visible in the bounding box.
	 * 
	 * @param painter The QPainter used for drawing.
	 * @param bounding_box Bounding box of area to draw, given in map coordinates.
	 * @param force_min_size Forces a minimum size of 1 pixel for objects. Makes
	 *     maps look better at small zoom levels without antialiasing.
	 * @param scaling The used scaling factor. Used to calculate the final object
	 *     sizes when force_min_size is set.
	 * @param on_screen Set to true if drawing the map on screen. Potentially
	 *     enables optimizations which result in slightly lower
	 *     display quality (e.g. disable antialiasing for texts).
	 * @param show_helper_symbols Set this if symbols with the "helper symbol"
	 *     flag should be shown.
	 * @param opacity Opacity to draw the map with.
	 */
	void draw(QPainter* painter, QRectF bounding_box,
		bool force_min_size, float scaling, bool on_screen,
		bool show_helper_symbols, float opacity = 1.0);
	
	/**
	 * Draws a spot color overprinting simulation for the part of the map
	 * which is visible in the given bounding box.
	 * 
	 * See draw() for an explanation of the parameters.
	 * 
	 * @param painter Must be a QPainter on a QImage of Format_ARGB32_Premultiplied.
	 */
	void drawOverprintingSimulation(QPainter* painter, QRectF bounding_box,
		bool force_min_size, float scaling, bool on_screen,
		bool show_helper_symbols);
	
	/**
	 * Draws the separation for a particular spot color for the part of the
	 * map which is visible in the given bounding box.
	 * 
	 * Separations are normally drawn in levels of gray where black means
	 * full tone of the spot color. The parameter use_color can be used to
	 * draw in the actual spot color instead.
	 *
	 * See draw() for an explanation of the remaining parameters.
	 * 
	 * @param spot_color The spot color to draw the separation for.
	 * @param use_color  If true, forces the separation to be drawn in its actual color.
	 */
	void drawColorSeparation(QPainter* painter, QRectF bounding_box,
		bool force_min_size, float scaling, bool on_screen,
		bool show_helper_symbols,
		const MapColor* spot_color, bool use_color = false);
	
	/**
	 * Draws the map grid.
	 * 
	 * @param painter The QPainter used for drawing.
	 * @param bounding_box Bounding box of area to draw, given in map coordinates.
	 * @param on_screen If true, uses a cosmetic pen (one pixel wide),
	 *                  otherwise uses a 0.1 mm wide pen.
	 */
	void drawGrid(QPainter* painter, QRectF bounding_box, bool on_screen);
	
	/**
	 * Draws the templates with indices first_template until last_template which
	 * are visible in the given bouding box.
	 * 
	 * view determines template visibility and can be NULL to show all templates.
	 * The initial transform of the given QPainter must be the map-to-paintdevice transformation.
     * If on_screen is set to true, some optimizations will be applied, leading to a possibly lower display quality.
	 * 
	 * @param painter The QPainter used for drawing.
	 * @param bounding_box Bounding box of area to draw, given in map coordinates.
	 * @param first_template Lowest index of the template range to draw.
	 * @param last_template Highest index of the template range to draw.
	 * @param view Optional pointer to MapView object which is used to query
	 *     template visibilities.
	 * @param on_screen Potentially enables some drawing optimizations which
	 *     decrease drawing quality. Should be enabled when drawing on-screen.
	 */
	void drawTemplates(QPainter* painter, QRectF bounding_box, int first_template,
					   int last_template, MapView* view, bool on_screen);
	
	/**
	 * Updates the renderables and extent of all objects which have changed.
	 * This is automatically called by draw(), you normally do not need to call it directly.
	 */
	void updateObjects();
	
	/** 
	 * Calculates the extent of all map elements. 
	 * 
	 * If templates shall be included, view may either be NULL to include all 
	 * templates, or specify a MapView to take the template visibilities from.
	 */
	QRectF calculateExtent(bool include_helper_symbols = false, bool include_templates = false, const MapView* view = NULL) const;
	
	/**
	 * Must be called to notify the map of new widgets displaying it.
	 * Useful to notify the widgets about which parts of the map have changed
	 * and need to be redrawn.
	 */
	void addMapWidget(MapWidget* widget);
	
	/**
	 * Removes the map widget, see addMapWidget().
	 */
	void removeMapWidget(MapWidget* widget);
	
	/**
	 * Redraws all map widgets completely - this can be slow!
	 * Try to avoid this and do partial redraws instead, if possible.
	 */
	void updateAllMapWidgets();
	
	/**
	 * Makes sure that the selected object(s) are visible in all map widgets
	 * by moving the views in the widgets to the selected objects.
	 */
	void ensureVisibilityOfSelectedObjects();
	
	
	// Current drawing
	
	/**
	 * Sets the rect (given in map coordinates) as "dirty rect" for every
	 * map widget showing this map, enlarged by the given pixel border.
	 * This means that the area covered by the rect will be redrawn by
	 * the active tool. Use this if the current tool's display has changed.
	 * 
	 * @param map_coords_rect Area covered by the current tool's drawing in map coords.
	 * @param pixel_border Border around the map coords rect which is also covered,
	 *     given in pixels. Allows to enlarge the area given by the map coords
	 *     by some pixels which are independent from the zoom level.
	 *     For example if a tool displays markers with a radius of 3 pixels,
	 *     it would set the bounding box of all markers as map_coords_rect and
	 *     3 for pixel_border.
	 * @param do_update Whether a repaint of the covered area should be triggered.
	 */
	void setDrawingBoundingBox(QRectF map_coords_rect, int pixel_border, bool do_update = true);
	
	/**
	 * Removes the drawing bounding box and triggers a repaint. Use this if
	 * the current drawing is hidden or erased.
	 */
	void clearDrawingBoundingBox();
	
	/**
	 * This is the analogon to setDrawingBoundingBox() for activities.
	 * See setDrawingBoundingBox().
	 */
	void setActivityBoundingBox(QRectF map_coords_rect, int pixel_border, bool do_update = true);
	
	/**
	 * This is the analogon to clearDrawingBoundingBox() for activities.
	 * See clearDrawingBoundingBox().
	 */
	void clearActivityBoundingBox();
	
	/**
	 * Updates all dynamic drawings at the given positions,
	 * i.e. tool & activity drawings.
	 * 
	 * See setDrawingBoundingBox() and setActivityBoundingBox().
	 */
	void updateDrawing(QRectF map_coords_rect, int pixel_border);
	
	
	// Colors
	
	/** Returns the number of map colors defined in this map. */
	inline int getNumColors() const {return (int)color_set->colors.size();}
	
	/** Returns a pointer to the MapColor identified by the non-negative priority i.
	 *  Returns NULL if the color is not defined, or if it is a special color (i.e i<0).
	 *  Note: you can get a pointer to a _const_ special color from a
	 *  non-const map by const_casting the map:
	 * 
	 *    const MapColor* registration = const_cast<const Map&>(map).getColor(i);
	 */
	MapColor* getColor(int i);
	
	/** Returns a pointer to the const MapColor identified by the priority i.
	 *  Parameter i may also be negative (for special reserved colors).
	 *  Returns NULL if the color is not defined. */
	const MapColor* getColor(int i) const;
	
	/**
	 * Replaces the color at index pos with the given color, updates dependent
	 * colors and symbol icons.
	 * Emits colorChanged().
	 */
	void setColor(MapColor* color, int pos);
	
	/**
	 * Adds and returns a pointer to a new color at the given index.
	 * Emits colorAdded().
	 * TODO: obsolete, remove and use the other overload.
	 */
	MapColor* addColor(int pos);
	
	/**
	 * Adds the given color as a new color at the given index.
	 * Emits colorAdded().
	 */
	void addColor(MapColor* color, int pos);
	
	/**
	 * Deletes the color at the given index.
	 * Emits colorDeleted().
	 */
	void deleteColor(int pos);
	
	/**
	 * Loops through the color list, looking for the given color pointer.
	 * Returns the index of the color, or -1 if it is not found.
	 */
	int findColorIndex(const MapColor* color) const;
	
	/**
	 * Marks the colors as "dirty", i.e. as having unsaved changes.
	 * Emits hasUnsavedChanges(true) if the map did not have unsaved changed before.
	 */
	void setColorsDirty();
	
	/**
	 * Makes this map use the color set from the given map.
	 * Used to create the maps containing preview objects in the symbol editor.
	 */
	void useColorsFrom(Map* map);
	
	/**
	 * Checks and returns if the given color is used by at least one symbol.
	 */
	bool isColorUsedByASymbol(const MapColor* color) const;
	
	/**
	 * Checks which colors are in use by the symbols in this map.
	 * 
	 * WARNING (FIXME): returns an empty list if the map does not contain symbols!
	 * 
	 * @param by_which_symbols Must be of the same size as the symbol set.
	 *     If set to false for a symbol, it will be disregarded.
	 * @param out Output parameter: a vector of the same size as the color list,
	 *     where each element is set to true if the color is used by at least one symbol.
	 */
	void determineColorsInUse(const std::vector< bool >& by_which_symbols, std::vector< bool >& out);
	
	/** Returns true if the map contains spot colors. */
	bool hasSpotColors() const;
	
	// Symbols
	
	/** Returns the number of symbols in this map. */
	inline int getNumSymbols() const {return (int)symbols.size();}
	
	/** Returns a pointer to the i-th symbol. */
	Symbol* getSymbol(int i) const;
	
	/**
	 * Replaces the symbol at the given index with another symbol.
	 * Emits symbolChanged() and possibly selectedObjectEdited().
	 */
	void setSymbol(Symbol* symbol, int pos);
	
	/**
	 * Adds the given symbol at the specified index.
	 * Emits symbolAdded().
	 */
	void addSymbol(Symbol* symbol, int pos);
	
	/**
	 * Moves a symbol from one index to another in the symbol list.
	 */
	void moveSymbol(int from, int to);
	
	/**
	 * Sorts the symbol list using the given comparator.
	 */
	template<typename T> void sortSymbols(T compare)
	{
		std::stable_sort(symbols.begin(), symbols.end(), compare);
		// TODO: emit(symbolChanged(pos, symbol)); ? s/b same choice as for moveSymbol()
		setSymbolsDirty();
	}
	
	/**
	 * Deletes the symbol at the given index.
	 * Emits symbolDeleted().
	 */
	void deleteSymbol(int pos);
	
	/**
	 * Loops over all symbols, looking for the given symbol pointer.
	 * Returns the index of the symbol, or -1 if the symbol is not found.
	 * For the "undefined" symbols, returns special indices smaller than -1.
	 */
	int findSymbolIndex(const Symbol* symbol) const;
	
	/**
	 * Marks the symbols as "dirty", i.e. as having unsaved changes.
	 * Emits hasUnsavedChanges(true) if the map did not have unsaved changed before.
	 */
	void setSymbolsDirty();
	
	/**
	 * Scales all symbols by the given factor.
	 */
	void scaleAllSymbols(double factor);
	
	/**
	 * Checks which symbols are in use in this map.
	 * 
	 * Returns a vector of the same size as the symbol list, where each element
	 * is set to true if there is at least one object which uses this symbol or
	 * a derived (combined) symbol.
	 */
	void determineSymbolsInUse(std::vector<bool>& out);
	
	/**
	 * Adds to the given symbol bitfield all other symbols which are needed to
	 * display the symbols indicated by the bitfield because of symbol dependencies.
	 */
	void determineSymbolUseClosure(std::vector< bool >& symbol_bitfield);
	
	
	// Templates
	
	/** Returns the number of templates in this map. */
	inline int getNumTemplates() const {return templates.size();}
	
	/** Returns the i-th template. */
	inline Template* getTemplate(int i) {return templates[i];}
	
	/** Sets the template index which is the first (lowest) to be drawn in front of the map. */
	inline void setFirstFrontTemplate(int pos) {first_front_template = pos;}
	
	/** Returns the template index which is the first (lowest) to be drawn in front of the map. */
	inline int getFirstFrontTemplate() const {return first_front_template;}
	
	/**
	 * Replaces the template at the given index with another.
	 * Emits templateChanged().
	 */
	void setTemplate(Template* temp, int pos);
	
	/**
	 * Adds a new template at the given index.
	 * If a view is given, the template is made visible in this view
	 * (by default, templates are hidden).
	 * NOTE: if required, adjust first_front_template manually with setFirstFrontTemplate()!
	 */
	void addTemplate(Template* temp, int pos, MapView* view = NULL);
	
	/**
	 * Removes the template with the given index from the template list,
	 * but does not delete it.
	 * NOTE: if required, adjust first_front_template manually with setFirstFrontTemplate()!
	 */
	void removeTemplate(int pos);
	
	/**
	 * Removes the template with the given position from the template list and deletes it.
	 * NOTE: if required, adjust first_front_template manually with setFirstFrontTemplate()!
	 */
	void deleteTemplate(int pos);
	
	/**
	 * Marks the area defined by the given QRectF (in map coordinates) and
	 * pixel border as "dirty", i.e. as needing a repaint, for the given template
	 * in all map widgets.
	 * 
	 * For an explanation of the area and pixel border, see setDrawingBoundingBox().
	 * 
	 * Warning: does nothing if the template is not visible in a widget!
	 * So make sure to call this and showing/hiding a template in the correct order!
	 */
	void setTemplateAreaDirty(Template* temp, QRectF area, int pixel_border);
	
	/**
	 * Marks the whole area of the i-th template as "to be repainted".
	 * See setTemplateAreaDirty().
	 * Does nothing for i == -1.
	 */
	void setTemplateAreaDirty(int i);
	
	/**
	 * Loops over all templates in the map and looks for the given template pointer.
	 * Returns the index of the template. The template must be contained in the map,
	 * otherwise an assert will be triggered!
	 */
	int findTemplateIndex(const Template* temp) const;
	
	/**
	 * Marks the template settings as "dirty", i.e. as having unsaved changes.
	 * Emits hasUnsavedChanges(true) if the map did not have unsaved changed before.
	 */
	void setTemplatesDirty();
	
	/** Emits templateChanged() for the given template. */
	void emitTemplateChanged(Template* temp);
	
	
	/**
	 * Returns the number of manually closed templates
	 * for which the settings are still stored.
	 */
	inline int getNumClosedTemplates() {return (int)closed_templates.size();}
	
	/** Returns the i-th closed template. */
	inline Template* getClosedTemplate(int i) {return closed_templates[i];}
	
	/** Empties the list of closed templates. */
	void clearClosedTemplates();
	
	/**
	 * Removes the template with the given index from the normal template list,
	 * unloads the template file and adds the template to the closed template list
	 * 
	 * NOTE: if required, adjust first_front_template manually with setFirstFrontTemplate()!
	 */
	void closeTemplate(int i);
	
	/**
	 * Removes the template with the given index from the closed template list,
	 * load the template file and adds the template to the normal template list again.
	 * The template is made visible in the given view.
	 * 
	 * NOTE: if required, adjust first_front_template manually with
	 * setFirstFrontTemplate() before calling this method!
	 * 
	 * @param i The index of the closed template to reload.
	 * @param target_pos The desired index in the normal template list after loading.
	 * @param dialog_parent Widget as parent for possible dialogs.
	 * @param view Optional view in which the template will be set to visible.
	 * @param map_path Path where the map is saved currently. Used as possible
	 *     search location to locate missing templates.
	 */
	bool reloadClosedTemplate(int i, int target_pos, QWidget* dialog_parent,
							  MapView* view, const QString& map_path = QString());
	
	
	// Undo & Redo
	
	/**
	 * Returns the UndoManager instance for this map.
	 */
	UndoManager& undoManager();
	
	/**
	 * Pushes a new undo step to the map's undoManager.
	 */
	void push(UndoStep* step);
	
	
	// Map parts
	
	/**
	 * Returns the number of map parts in this map.
	 */
	int getNumParts() const;
	
	/**
	 * Returns the i-th map part.
	 */
	MapPart* getPart(std::size_t i) const;
	
	/** 
	 * Adds the new part at the given index.
	 */
	void addPart(MapPart* part, std::size_t index);

	/**
	 * Removes the map part at position.
	 */
	void removePart(std::size_t index);
	
	/**
	 * Loops over all map parts, looking for the given part pointer.
	 * Returns the part's index in the list. The part must be contained in the
	 * map, otherwise an assert will be triggered!
	 */
	int findPartIndex(const MapPart* part) const;
	
	/**
	 * Returns the current map part, i.e. the part where edit operations happen.
	 */
	MapPart* getCurrentPart() const;
	
	/**
	 * Changes the current map part.
	 * 
	 * This is a convenience method which looks up the part's index and then
	 * calls setCurrentPartIndex.
	 */
	void setCurrentPart(MapPart* part);
	
	/**
	 * Returns the index of the current map part.
	 * 
	 * @see getCurrentPart().
	 */
	std::size_t getCurrentPartIndex() const;
	
	/**
	 * Changes the current map part.
	 */
	void setCurrentPartIndex(std::size_t index);
	
	/**
	 * Moves all specified objects from the source to the destination map part.
	 * 
	 * The objects will be continuously located at the end to the objects in the target part.
	 * Source object which were selected will be removed from the object selection.
	 * 
	 * @return The index of the first object which has been reassigned.
	 */
	std::size_t reassignObjectsToMapPart(QSet<Object*>::const_iterator begin, QSet<Object*>::const_iterator end, std::size_t source, std::size_t destination);
	
	/**
	 * Moves all specified objects from the source to the target map part.
	 * 
	 * The objects will be continuously located at the end to the objects in the target part.
	 * Source object which were selected will be removed from the object selection.
	 * 
	 * @return The index of the first object which has been reassigned.
	 */
	std::size_t reassignObjectsToMapPart(std::vector<int>::const_iterator begin, std::vector<int>::const_iterator end, std::size_t source, std::size_t destination);
	
	/**
	 * Merges the source part with the destination part.
	 * 
	 * Removes the source part unless it is identical with the destination part.
	 * 
	 * The objects will be continuously located at the end to the objects in the target part.
	 * Does not change the object selection.
	 * 
	 * Makes the destination part the current part when the source part is the current part.
	 * 
	 * @return The index of the first object which has been reassigned.
	 */
	std::size_t mergeParts(std::size_t source, std::size_t destination);
	
	
	// Objects
	
	/** Returns the total number of objects in this map (sum of all parts) */
	int getNumObjects();
	
	/**
	 * Adds the object as new object in the part with the given index,
	 * or in the current part if the default -1 is passed.
	 * Returns the index of the added object in the part.
	 */
	int addObject(Object* object, int part_index = -1);
	
	/**
	 * Deletes the given object from the map.
	 * remove_only will remove the object from the map, but not call "delete object";
	 * be sure to call removeObjectFromSelection() if necessary.
	 * 
	 * TODO: make a separate method "removeObject()", remove_only is misleading!
	 */
	void deleteObject(Object* object, bool remove_only);
	
	/**
	 * Marks the objects as "dirty", i.e. as having unsaved changes.
	 * Emits hasUnsavedChanges(true) if the map did not have unsaved changed before.
	 */
	void setObjectsDirty();
	
	/**
	 * Marks the area given by map_coords_rect as "dirty" in all map widgets,
	 * i.e. as needing to be redrawn because some object(s) changed there.
	 */
	void setObjectAreaDirty(QRectF map_coords_rect);
	
	/**
	 * Finds and returns all objects at the given position.
	 * 
	 * @param coord Coordinate where to query objects.
	 * @param tolerance Allowed distance from the query coordinate to the objects.
	 * @param treat_areas_as_paths If set to true, areas will be treated as paths,
	 *     i.e. they will be returned only if the query coordinate is close to
	 *     their border, not in all cases where the query coordinate is inside the area.
	 * @param extended_selection If set to true, more object than defined by the
	 *     default behavior will be selected. For example, by default point objects
	 *     will only be returned if the query coord is close to the point object
	 *     coord. With extended_selection, they are also returned if the query
	 *     coord is just inside the graphical extent of the point object.
	 *     This can be used for a two-pass algorithm to find the most relevant
	 *     objects first, and then query for all objects if no objects are found
	 *     in the first pass.
	 * @param include_hidden_objects Set to true if you want to find hidden objects.
	 * @param include_protected_objects Set to true if you want to find protected objects.
	 * @param out Output parameter. Will be filled with pairs of symbol types
	 *     and corresponding objects. The symbol type describes the way in which
	 *     an object has been found and is taken from Symbol::Type. This is e.g.
	 *     important for combined symbols, which can be found from a line or
	 *     an area.
	 */
	void findObjectsAt(MapCoordF coord, float tolerance, bool treat_areas_as_paths,
		bool extended_selection, bool include_hidden_objects,
		bool include_protected_objects, SelectionInfoVector& out);
	
	/**
	 * Finds and returns all objects at the given box, i.e. objects that
	 * intersect the box.
	 * 
	 * @param corner1 First corner of the query box.
	 * @param corner2 Second corner of the query box.
	 * @param include_hidden_objects Set to true if you want to find hidden objects.
	 * @param include_protected_objects Set to true if you want to find protected objects.
	 * @param out Output parameter. Will be filled with an object list.
	 */
	void findObjectsAtBox(MapCoordF corner1, MapCoordF corner2,
		bool include_hidden_objects, bool include_protected_objects,
		std::vector<Object*>& out);
	
	/**
	 * Counts the objects whose bounding boxes intersect the given rect.
	 * This may be inaccurate because the true object shapes usually differ
	 * from the bounding boxes.
	 * 
	 * @param map_coord_rect The query rect.
	 * @param include_hidden_objects Set to true if you want to find hidden objects.
	 */
	int countObjectsInRect(QRectF map_coord_rect, bool include_hidden_objects);
	
	/**
	 * Applies a condition on all objects (until the first match is found).
	 * 
	 * @return True if there is an object matching the condition, false otherwise.
	 */
	template<typename Condition>
	bool existsObject(const Condition& condition)
	{
		for (PartVector::iterator part = parts.begin(), end = parts.end(); part != end; ++part)
		{
			if ((*part)->existsObject<Condition>(condition))
				return true;
		}
		return false;
	}
	
	/**
	 * Applies an operation on all objects which match a particular condition.
	 * 
	 * @return False if the operation fails for any matching object, true otherwise.
	 */
	template<typename Operation, typename Condition>
	bool applyOnMatchingObjects(const Operation& operation, const Condition& condition)
	{
		bool result = true;
		for (PartVector::iterator part = parts.begin(), end = parts.end(); part != end; ++part)
		{
			result &= (*part)->applyOnMatchingObjects<Operation, Condition>(operation, condition);
		}
		return result;
	}
	
	/**
	 * Applies an operation on all objects.
	 * 
	 * @return False if the operation fails for any object, true otherwise.
	 */
	template<typename Operation>
	bool applyOnAllObjects(const Operation& operation)
	{
		bool result = true;
		for (PartVector::iterator part = parts.begin(), end = parts.end(); part != end; ++part)
		{
			result &= (*part)->applyOnAllObjects<Operation>(operation);
		}
		return result;
	}
	
	/** Scales all objects by the given factor. */
	void scaleAllObjects(double factor, const MapCoord& scaling_center);
	
	/** Rotates all objects by the given rotation angle (in radians). */
	void rotateAllObjects(double rotation, const MapCoord& center);
	
	/** Forces an update of all objects, i.e. calls update(true) on each map object. */
	void updateAllObjects();
	
	/** Forces an update of all objects with the given symbol. */
	void updateAllObjectsWithSymbol(Symbol* symbol);
	
	/** For all symbols with old_symbol, replaces the symbol by new_symbol. */
	void changeSymbolForAllObjects(Symbol* old_symbol, Symbol* new_symbol);
	
	/**
	 * Deletes all objects with the given symbol.
	 * 
	 * @return True if at least one object was deleted, false otherwise
	 */
	bool deleteAllObjectsWithSymbol(Symbol* symbol);
	
	/**
	 * Returns if at least one object with the given symbol exists in the map.
	 * WARNING: Even if no objects exist directly, the symbol could still be
	 *          required by another (combined) symbol used by an object!
	 */
	bool existsObjectWithSymbol(Symbol* symbol);
	
	/**
	 * Removes the renderables of the given object from display (does not
	 * delete them!).
	 */
	void removeRenderablesOfObject(Object* object, bool mark_area_as_dirty);
	
	/**
	 * Inserts the renderables of the given object, so they will be displayed.
	 */
	void insertRenderablesOfObject(Object* object);
	
	// Object selection
	
	/** Returns the number of selected objects. */
	inline int getNumSelectedObjects() {return (int)object_selection.size();}
	
	/** Returns an iterator allowing to iterate over the selected objects. */
	inline ObjectSelection::const_iterator selectedObjectsBegin() {return object_selection.constBegin();}
	
	/** Returns an end iterator allowing to iterate over the selected objects. */
	inline ObjectSelection::const_iterator selectedObjectsEnd() {return object_selection.constEnd();}
	
	/**
	 * Returns the object in the selection which was selected first by the user.
	 * If she later deselects it while other objects are still selected or if
	 * the selection is done as box selection, this "first" selected object is
	 * just a more or less random object from the selection.
	 */
	inline Object* getFirstSelectedObject() const {return first_selected_object;}
	
	/**
	 * Checks the selected objects for compatibility with the given symbol.
	 * @param symbol the symbol to check compatibility for
	 * @param out_compatible returns if all selected objects are compatible
	 *     to the given symbol
	 * @param out_different returns if at least one of the selected objects'
	 *     symbols is different to the given symbol
	 */
	void getSelectionToSymbolCompatibility(Symbol* symbol, bool& out_compatible, bool& out_different);
	
	/**
	 * Deletes the selected objects and creates an undo step for this action.
	 */
	void deleteSelectedObjects();
	
	/**
	 * Enlarges the given rect to cover all selected objects.
	 */
	void includeSelectionRect(QRectF& rect);
	
	/**
	 * Draws the selected objects.
	 * 
	 * @param painter The QPainter used for drawing.
	 * @param force_min_size See draw().
	 * @param widget The widget in which the drawing happens.
	 *     Used to get view and viewport information.
	 * @param replacement_renderables If given, draws these renderables instead
	 *     Of the selection renderables. TODO: HACK
	 * @param draw_normal If set to true, draws the objects like normal objects,
	 *     otherwise draws transparent highlights.
	 */
	void drawSelection(QPainter* painter, bool force_min_size, MapWidget* widget,
		MapRenderables* replacement_renderables = NULL, bool draw_normal = false);
	
	/**
	 * Adds the given object to the selection.
	 * @param object The object to add.
	 * @param emit_selection_changed Set to true if objectSelectionChanged()
	 *     should be emitted. Do this only for the last in a
	 *     sequence of selection change oparations to prevent bad performance!
	 */
	void addObjectToSelection(Object* object, bool emit_selection_changed);
	
	/**
	 * Removes the given object from the selection.
	 * @param object The object to remove.
	 * @param emit_selection_changed See addObjectToSelection().
	 */
	void removeObjectFromSelection(Object* object, bool emit_selection_changed);
	
	/**
	 * Removes from the selection all objects with the given symbol.
	 * Returns true if at least one object has been removed.
	 * @param symbol The symbol of the objects to remove.
	 * @param emit_selection_changed See addObjectToSelection().
	 */
	bool removeSymbolFromSelection(Symbol* symbol, bool emit_selection_changed);
	
	/** Returns true if the given object is selected. */
	bool isObjectSelected(Object* object);
	
	/**
	 * Toggles the selection of the given object.
	 * Returns true if the object was selected, false if deselected.
	 * @param object The object to select or deselect.
	 * @param emit_selection_changed See addObjectToSelection().
	 */
	bool toggleObjectSelection(Object* object, bool emit_selection_changed);
	
	/**
	 * Empties the object selection.
	 * @param emit_selection_changed See addObjectToSelection().
	 */
	void clearObjectSelection(bool emit_selection_changed);
	
	/**
	 * Emits objectSelectionChanged(). Use this if setting emit_selection_changed
	 * in a selection change method is unfeasible.
	 */
	void emitSelectionChanged();
	
	/**
	 * Emits selectedObjectEdited(). Use this after making changes
	 * to a selected object.
	 */
	void emitSelectionEdited();
	
	// Other settings
	
	/** Sets the map's scale denominator. */
	void setScaleDenominator(unsigned int value);
	
	/** Returns the map's scale denominator. */
	unsigned int getScaleDenominator() const;
	
	/**
	 * Changes the map's scale.
	 * 
	 * @param new_scale_denominator The new scale denominator.
	 * @param scaling_center The coordinate to use as scaling center.
	 * @param scale_symbols Whether to scale the map symbols.
	 * @param scale_objects Whether to scale the map object coordinates.
	 * @param scale_georeferencing Whether to adjust the map's georeferencing reference point.
	 * @param scale_templates Whether to scale non-georeferenced templates.
	 */
	void changeScale(unsigned int new_scale_denominator,
		const MapCoord& scaling_center, bool scale_symbols, bool scale_objects,
		bool scale_georeferencing, bool scale_templates);
	
	/**
	 * Rotate the map around a point.
	 * 
	 * @param rotation The rotation angle (in radians).
	 * @param center The rotation center point.
	 * @param adjust_georeferencing Whether to adjust the georeferencing reference point.
	 * @param adjust_declination Whether to adjust the georeferencing declination.
	 * @param adjust_templates Whether to adjust non-georeferenced templates.
	 */
	void rotateMap(double rotation, const MapCoord& center,
		bool adjust_georeferencing, bool adjust_declination,
		bool adjust_templates);
	
	/** Returns the map notes string. */
	inline const QString& getMapNotes() const {return map_notes;}
	
	/**
	 * Sets the map notes string.
	 * NOTE: Set the map to dirty manually!
	 */
	inline void setMapNotes(const QString& text) {map_notes = text;}
	
	/**
	 * Assigns georeferencing settings for the map from the given object and
	 * sets the map to have unsaved changes.
	 */
	void setGeoreferencing(const Georeferencing& georeferencing);
	
	/** Returns the map's georeferencing object. */
	inline const Georeferencing& getGeoreferencing() const {return *georeferencing;}
	
	/** Returns the map's grid object. */
	inline MapGrid& getGrid() {return *grid;}
	
	/**
	 * TODO: These two options should really be view options, but are not due
	 * to a limitation:
	 * the current architecture makes it impossible to have different
	 * renderables of the same objects in different views!
	 */
	
	/** Returns if area hatching is enabled. */
	inline bool isAreaHatchingEnabled() const {return area_hatching_enabled;}
	
	/** Sets if area hatching is enabled. */
	inline void setAreaHatchingEnabled(bool enabled) {area_hatching_enabled = enabled;}
	
	/** Returns if the baseline view is enabled. */
	inline bool isBaselineViewEnabled() const {return baseline_view_enabled;}
	
	/** Sets if the baseline view is enabled. */
	inline void setBaselineViewEnabled(bool enabled) {baseline_view_enabled = enabled;}
	
	
	/** Returns a copy of the current print configuration. */
	MapPrinterConfig printerConfig() const;
	
	/** Returns a const reference to the current print configuration. */
	const MapPrinterConfig& printerConfig();
	
	/** Sets the current print configuration. */
	void setPrinterConfig(const MapPrinterConfig& config);
	
	
	/**
	 * Sets default parameters for loading of image templates.
	 * TODO: put these into a struct.
	 */
	void setImageTemplateDefaults(bool use_meters_per_pixel, double meters_per_pixel,
		double dpi, double scale);
	
	/** Returns the default parameters for loading of image tempaltes. */
	void getImageTemplateDefaults(bool& use_meters_per_pixel, double& meters_per_pixel,
		double& dpi, double& scale);
	
	/**
	 * Returns whether there are unsaved changes in the map.
	 * 
	 * To toggle this state, never use setHasUnsavedChanges() directly unless
	 * you know what you are doing, instead use setOtherDirty() or set one of
	 * the more specific 'dirty' flags. This is because a call to
	 * setHasUnsavedChanges() alone followed by a map change and an undo would
	 * result in no changed flag.
	 */
	inline bool hasUnsavedChanged() const {return unsaved_changes;}
	
	/** Do not use this in usual cases, see hasUnsavedChanged(). */
	void setHasUnsavedChanges(bool has_unsaved_changes);
	
	/** Returns if there are unsaved changes to the colors. */
	inline bool areColorsDirty() const {return colors_dirty;}
	/** Returns if there are unsaved changes to the symbols. */
	inline bool areSymbolsDirty() const {return symbols_dirty;}
	/** Returns if there are unsaved changes to the templates. */
	inline bool areTemplatesDirty() const {return templates_dirty;}
	/** Returns if there are unsaved changes to the objects. */
	inline bool areObjectsDirty() const {return objects_dirty;}
	/** Returns if there are unsaved changes to anything else than the above. */
	inline bool isOtherDirty() const {return other_dirty;}
	
	/**
	 * Marks somthing unspecific in the map as "dirty", i.e. as having unsaved changes.
	 * Emits hasUnsavedChanges(true) if the map did not have unsaved changed before.
	 * 
	 * Use setColorsDirty(), setSymbolsDirty(), setTemplatesDirty() or
	 * setObjectsDirty() if you know more specificly what has changed.
	 */
	void setOtherDirty();
	
	// Static
	
	/** Returns the special covering white color. */
	static const MapColor* getCoveringWhite();
	
	/** Returns the special covering red color. */
	static const MapColor* getCoveringRed();
	
	/** Returns the special covering gray color for "undefined" objects. */
	static const MapColor* getUndefinedColor();
	
	/** Returns the special registration color. */
	static const MapColor* getRegistrationColor();
	
	/** Returns the special covering white line symbol. */
	static LineSymbol* getCoveringWhiteLine() {return covering_white_line;}
	/** Returns the special covering red line symbol. */
	static LineSymbol* getCoveringRedLine() {return covering_red_line;}
	/** Returns the special covering combined symbol (white + red). */
	static CombinedSymbol* getCoveringCombinedLine() {return covering_combined_line;}
	/** Returns the special gray "undefined" line symbol. */
	static LineSymbol* getUndefinedLine() {return undefined_line;}
	/** Returns the special gray "undefined" point symbol. */
	static PointSymbol* getUndefinedPoint() {return undefined_point;}
	/** Returns the special gray "undefined" text symbol. */
	static TextSymbol* getUndefinedText() {return undefined_text;}
	
signals:
	/**
	 * Emitted when a the map enters or leaves the state which is saved on map.
	 */
	void hasUnsavedChanges(bool is_clean);
	
	/** Emitted when a color is added to the map, gives the color's index and pointer. */
	void colorAdded(int pos, MapColor* color);
	/** Emitted when a map color is changed, gives the color's index and pointer. */
	void colorChanged(int pos, MapColor* color);
	/** Emitted when a map color is deleted, gives the color's index and pointer. */
	void colorDeleted(int pos, const MapColor* old_color);
	/** Emitted when the presence of spot colors in the map changes. */
	void spotColorPresenceChanged(bool has_spot_colors) const;
	
	/** Emitted when a symbol is added to the map, gives the symbol's index and pointer. */
	void symbolAdded(int pos, Symbol* symbol);
	/** Emitted when a symbol in the map is changed. */
	void symbolChanged(int pos, Symbol* new_symbol, Symbol* old_symbol);
	/** Emitted when the icon of the symbol with the given index changes. */
	void symbolIconChanged(int pos);
	/** Emitted when a symbol in the map is deleted. */
	void symbolDeleted(int pos, Symbol* old_symbol);
	
	/** Emitted when a template is added to the map, gives the template's index and pointer. */
	void templateAdded(int pos, Template* temp);
	/** Emitted when a template in the map is changed, gives the template's index and pointer. */
	void templateChanged(int pos, Template* temp);
	/** Emitted when a template in the map is deleted, gives the template's index and pointer. */
	void templateDeleted(int pos, Template* old_temp);
	
	/** Emitted when the number of closed templates changes between zero and one. */
	void closedTemplateAvailabilityChanged();
	
	/** Emitted when the set of selected objects changes. Also emitted when the
	 *  symbol of a selected object changes (which is similar to selecting another
	 *  object). */
	void objectSelectionChanged();
	
	/**
	 * Emitted when at least one of the selected objects is edited in any way.
	 * For example, this includes the case where a symbol of one of the
	 * selected objects is edited, too.
	 */
	void selectedObjectEdited();

	/**
	 * Emitted when the map part currently used for drawing changes.
	 * 
	 * @see currentMapPartIndexChanged()
	 */
	void currentMapPartChanged(const MapPart* part);
	
	/**
	 * Emitted when the index of map part currently used for drawing changes.
	 * 
	 * This signal may be emitted even when the current MapPart object does not
	 * change. This happens when the index changes due to addition or removal
	 * of map parts.
	 */
	void currentMapPartIndexChanged(std::size_t index);
	
	/**
	 * Emitted when a part is added to the map.
	 */
	void mapPartAdded(std::size_t index, const MapPart* part);
	
	/**
	 * Emitted when a part's properties are changed.
	 */
	void mapPartChanged(std::size_t index, const MapPart* part);
	
	/**
	 * Emitted when a part is removed from the map.
	 */
	void mapPartDeleted(std::size_t index, const MapPart* part);
	
protected slots:
	void checkSpotColorPresence();
	
<<<<<<< HEAD
protected slots:
	void checkSpotColorPresence();
=======
	void undoCleanChanged(bool is_clean);
>>>>>>> cd2cb728
	
private:
	typedef std::vector<MapColor*> ColorVector;
	typedef std::vector<Symbol*> SymbolVector;
	typedef std::vector<Template*> TemplateVector;
	typedef std::vector<MapPart*> PartVector;
	typedef std::vector<MapWidget*> WidgetVector;
	typedef std::vector<MapView*> ViewVector;
	
	class MapColorSet : public QObject
	{
	public:
		ColorVector colors;
		
		MapColorSet(QObject *parent = 0);
		void addReference();
		void dereference();
		
		/** Merges another MapColorSet into this set, trying to maintain
		 *  the relative order of colors.
		 *  If a filter is given, imports only the colors for  which
		 *  filter[color_index] is true, or which are spot colors referenced
		 *  by the selected colors.
		 *  If a map is given, this color set is modified through the map's
		 *  color accessor methods so that other object become aware of the
		 *  changes.
		 *  @return a mapping from the imported color pointer in the other set
		 *          to color pointers in this set.
		 */
		MapColorMap importSet(const MapColorSet& other, 
		                      std::vector<bool>* filter = NULL,
		                      Map* map = NULL);
		
	private:
		int ref_count;
	};
	
	void checkIfFirstColorAdded();
	void checkIfFirstSymbolAdded();
	void checkIfFirstTemplateAdded();
	
	void adjustColorPriorities(int first, int last);
	
	/// Imports the other symbol set into this set, only importing the symbols for which filter[color_index] == true and
	/// returning the map from symbol indices in other to imported indices. Imported symbols are placed after the existing symbols.
	void importSymbols(Map* other, const MapColorMap& color_map, int insert_pos = -1, bool merge_duplicates = true, std::vector<bool>* filter = NULL,
					   QHash<int, int>* out_indexmap = NULL, QHash<Symbol*, Symbol*>* out_pointermap = NULL);
	
	void addSelectionRenderables(Object* object);
	void updateSelectionRenderables(Object* object);
	void removeSelectionRenderables(Object* object);
	
	static void initStatic();
	
	MapColorSet* color_set;
	bool has_spot_colors;
	SymbolVector symbols;
	TemplateVector templates;
	TemplateVector closed_templates;
	int first_front_template;		// index of the first template in templates which should be drawn in front of the map
	PartVector parts;
	ObjectSelection object_selection;
	Object* first_selected_object;
	QScopedPointer<UndoManager> undo_manager;
	std::size_t current_part_index;
	WidgetVector widgets;
	ViewVector views;
	QScopedPointer<MapRenderables> renderables;
	QScopedPointer<MapRenderables> selection_renderables;
	
	QString map_notes;
	
	Georeferencing* georeferencing;
	
	MapGrid* grid;
	
	bool area_hatching_enabled;
	bool baseline_view_enabled;
	
	QScopedPointer<MapPrinterConfig> printer_config;
	
	bool image_template_use_meters_per_pixel;
	double image_template_meters_per_pixel;
	double image_template_dpi;
	double image_template_scale;
	
	bool colors_dirty;				// are there unsaved changes for the colors?
	bool symbols_dirty;				//    ... for the symbols?
	bool templates_dirty;			//    ... for the templates?
	bool objects_dirty;				//    ... for the objects?
	bool other_dirty;				//    ... for any other settings?
	bool unsaved_changes;			// are there unsaved changes for any component?
	
	// Static
	
	static bool static_initialized;
	static MapColor covering_white;
	static MapColor covering_red;
	static MapColor undefined_symbol_color;
	static MapColor registration_color;
	static LineSymbol* covering_white_line;
	static LineSymbol* covering_red_line;
	static LineSymbol* undefined_line;
	static PointSymbol* undefined_point;
	static TextSymbol* undefined_text;
	static CombinedSymbol* covering_combined_line;
};


// ### Map inline code ###

inline
const MapColor* Map::getCoveringRed()
{
	return &covering_red;
}

inline
const MapColor* Map::getCoveringWhite()
{
	return &covering_white;
}

inline
const MapColor* Map::getUndefinedColor()
{
	return &undefined_symbol_color;
}

inline
const MapColor* Map::getRegistrationColor()
{
	return &registration_color;
}

inline
MapColor* Map::getColor(int i)
{
	if (0 <= i && i < (int)color_set->colors.size())
	{
		return color_set->colors[i];
	}
	return NULL;
}

inline
const MapColor* Map::getColor(int i) const
{
	if (0 <= i && i < (int)color_set->colors.size())
	{
		return color_set->colors[i];
	}
	else switch (i)
	{
		case -1005:
			return getCoveringRed();
		case -1000:
			return getCoveringWhite();
		case -900:
			return getRegistrationColor();
		case -500:
			return getUndefinedColor();
		default:
			return NULL;
	}
}

<<<<<<< HEAD
=======
inline
UndoManager& Map::undoManager()
{
	return *(undo_manager.data());
}

inline
int Map::getNumParts() const
{
	return parts.size();
}

inline
MapPart* Map::getPart(std::size_t i) const
{
	return parts[i];
}

inline
MapPart* Map::getCurrentPart() const
{
	return parts[current_part_index];
}

inline
void Map::setCurrentPart(MapPart* part)
{
	setCurrentPartIndex(findPartIndex(part));
}

inline
std::size_t Map::getCurrentPartIndex() const
{
	return current_part_index;
}
>>>>>>> cd2cb728

#endif<|MERGE_RESOLUTION|>--- conflicted
+++ resolved
@@ -1239,12 +1239,7 @@
 protected slots:
 	void checkSpotColorPresence();
 	
-<<<<<<< HEAD
-protected slots:
-	void checkSpotColorPresence();
-=======
 	void undoCleanChanged(bool is_clean);
->>>>>>> cd2cb728
 	
 private:
 	typedef std::vector<MapColor*> ColorVector;
@@ -1412,8 +1407,6 @@
 	}
 }
 
-<<<<<<< HEAD
-=======
 inline
 UndoManager& Map::undoManager()
 {
@@ -1449,6 +1442,5 @@
 {
 	return current_part_index;
 }
->>>>>>> cd2cb728
 
 #endif