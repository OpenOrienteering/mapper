--- conflicted
+++ resolved
@@ -57,12 +57,9 @@
 	QCheckBox* import_dxf;
 	QCheckBox* import_gpx;
 	QCheckBox* import_osm;
-<<<<<<< HEAD
-	QCheckBox* export_one_layer_per_symbol;
-=======
 	QCheckBox* view_hatch;
 	QCheckBox* view_baseline;
->>>>>>> b7ae577c
+	QCheckBox* export_one_layer_per_symbol;
 	QTableWidget* parameters;
 };
 
