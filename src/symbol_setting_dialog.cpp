--- conflicted
+++ resolved
@@ -435,50 +435,6 @@
 		preview_objects.push_back(path);
 	}
 }
-<<<<<<< HEAD
-PointSymbolEditorWidget* SymbolSettingDialog::createPointSymbolEditor(MapEditorController* controller)
-{
-	if (symbol->getType() == Symbol::Point)
-	{
-		PointSymbol* point = reinterpret_cast<PointSymbol*>(symbol);
-		std::vector<PointSymbol*> point_vector;
-		point_vector.push_back(point);
-		return new PointSymbolEditorWidget(preview_map, controller, point_vector, 0, this);
-	}
-	else if (symbol->getType() == Symbol::Line)
-	{
-		LineSymbol* line = reinterpret_cast<LineSymbol*>(symbol);
-        line->ensurePointSymbols(tr("Start symbol"), tr("Mid symbol"), tr("End symbol"), tr("Dash symbol"));
-		std::vector<PointSymbol*> point_vector;
-		point_vector.push_back(line->getStartSymbol());
-		point_vector.push_back(line->getMidSymbol());
-		point_vector.push_back(line->getEndSymbol());
-		point_vector.push_back(line->getDashSymbol());
-        PointSymbolEditorWidget* point_editor = new PointSymbolEditorWidget(preview_map, controller, point_vector, 16, this);
-		connect(point_editor, SIGNAL(symbolEdited()), this, SLOT(createPreviewMap()));
-		return point_editor;
-	}
-	else if (symbol->getType() == Symbol::Area)
-	{
-		AreaSymbol* area = reinterpret_cast<AreaSymbol*>(symbol);
-		std::vector<PointSymbol*> point_vector;
-		for (int i = 0; i < area->getNumFillPatterns(); ++i)
-		{
-			if (area->getFillPattern(i).type == AreaSymbol::FillPattern::PointPattern)
-				point_vector.push_back(area->getFillPattern(i).point);
-		}
-		PointSymbolEditorWidget* point_editor = new PointSymbolEditorWidget(preview_map, controller, point_vector, 16, this);
-		connect(point_editor, SIGNAL(symbolEdited()), this, SLOT(createPreviewMap()));
-		return point_editor;
-	}
-	else if (symbol->getType() == Symbol::Text || symbol->getType() == Symbol::Combined)
-		return NULL;
-	
-	assert(false);
-	return NULL;
-}
-=======
->>>>>>> 5adf807b
 
 void SymbolSettingDialog::updateOkButton()
 {
