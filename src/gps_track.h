/*
 *    Copyright 2012, 2013 Thomas Schöps
 *
 *    This file is part of OpenOrienteering.
 *
 *    OpenOrienteering is free software: you can redistribute it and/or modify
 *    it under the terms of the GNU General Public License as published by
 *    the Free Software Foundation, either version 3 of the License, or
 *    (at your option) any later version.
 *
 *    OpenOrienteering is distributed in the hope that it will be useful,
 *    but WITHOUT ANY WARRANTY; without even the implied warranty of
 *    MERCHANTABILITY or FITNESS FOR A PARTICULAR PURPOSE.  See the
 *    GNU General Public License for more details.
 *
 *    You should have received a copy of the GNU General Public License
 *    along with OpenOrienteering.  If not, see <http://www.gnu.org/licenses/>.
 */


#ifndef _OPENORIENTEERING_GPS_TRACK_H_
#define _OPENORIENTEERING_GPS_TRACK_H_

#include <vector>

#include <QDate>
#include <QHash>
#include <QString>

#include "georeferencing.h"

QT_BEGIN_NAMESPACE
class QFile;
class QXmlStreamWriter;
QT_END_NAMESPACE

class MapEditorController;

/**
 * A point in a track or a waypoint, which stores position on ellipsoid and
 * map and more attributes (e.g. number of satellites)
 */
struct TrackPoint
{
	LatLon gps_coord;
	MapCoordF map_coord;
	bool is_curve_start;
	
	QDateTime datetime;		// QDateTime() if invalid
	float elevation;		// -9999 if invalid
	int num_satellites;		// -1 if invalid
	float hDOP;				// -1 if invalid
	
	TrackPoint(LatLon coord = LatLon(), QDateTime datetime = QDateTime(),
			   float elevation = -9999, int num_satellites = -1, float hDOP = -1);
	void save(QXmlStreamWriter* stream) const;
};

/**
 * Stores a set of tracks and / or waypoints, e.g. taken from a GPS device.
 * Can optionally store a track coordinate reference system in track_georef;
 * if no track CRS is given, assumes that coordinates are geographic WGS84 coordinates
 */
class Track
{
public:
	/// Constructs an empty track
	Track();
	Track(const Georeferencing& map_georef);
	/// Duplicates a track
	Track(const Track& other);
	
	~Track();
	
	/// Deletes all data of the track, except the projection parameters
	void clear();
	
	/// Attempts to load the track from the given file.
	/// If you choose not to project_point, you have to call changeProjectionParams() afterwards.
	bool loadFrom(const QString& path, bool project_points, QWidget* dialog_parent = NULL);
	/// Attempts to save the track to the given file
	bool saveTo(const QString& path) const;
	
	// Modifiers
	
	/** Appends the point and also converts the point's gps coords to map coords */
	void appendTrackPoint(TrackPoint& point);
	
	/**
	 * Marks the current track segment as finished, so the next added point
	 * will define the start of a new track segment.
	 */
	void finishCurrentSegment();
	
	/** Appends the waypoint and also converts the point's gps coords to map coords */
	void appendWaypoint(TrackPoint& point, const QString& name);
	
	/** Updates the map positions of all points based on the new georeferencing. */
	void changeMapGeoreferencing(const Georeferencing& new_georef);
	
	/// Sets the track coordinate reference system.
	/// The Track object takes ownership of the Georeferencing object.
	void setTrackCRS(Georeferencing* track_crs);
	
	// Getters
	int getNumSegments() const;
	int getSegmentPointCount(int segment_number) const;
	const TrackPoint& getSegmentPoint(int segment_number, int point_number) const;
	const QString& getSegmentName(int segment_number) const;
	
	int getNumWaypoints() const;
	const TrackPoint& getWaypoint(int number) const;
	const QString& getWaypointName(int number) const;
	
	bool hasTrackCRS() const {return track_crs != NULL;}
	Georeferencing* getTrackCRS() const {return track_crs;}
	
	/// Averages all track coordinates
	LatLon calcAveragePosition() const;
	
<<<<<<< HEAD
=======
	/** A collection of key:value tags. Cf. Object::Tags. */
	typedef QHash<QString, QString> Tags;
	
	/** A mapping of an element name to a tags collection. */
	typedef QHash<QString, Tags> ElementTags;
	
	/** Returns the mapping of element names to tag collections. */
	const ElementTags& tags() const;

	/** Assigns a copy of another Track's data to this object. */
>>>>>>> 3b9ac58c
	Track& operator=(const Track& rhs);
	
private:
	bool loadFromGPX(QFile* file, bool project_points, QWidget* dialog_parent);
	bool loadFromDXF(QFile* file, bool project_points, QWidget* dialog_parent);
	bool loadFromOSM(QFile* file, bool project_points, QWidget* dialog_parent);
	
	void projectPoints();
	
	
	/** A mapping of element id to tags. */
	ElementTags element_tags; 
	
	std::vector<TrackPoint> waypoints;
	std::vector<QString> waypoint_names;
	
	std::vector<TrackPoint> segment_points;
	// The indices of the first points of every track segment in this track
	std::vector<int> segment_starts;
	std::vector<QString> segment_names;
	
	bool current_segment_finished;
	
	Georeferencing* track_crs;
	Georeferencing map_georef;
};


// ### Track inline code ###

inline
const Track::ElementTags& Track::tags() const
{
	return element_tags;
}


#endif<|MERGE_RESOLUTION|>--- conflicted
+++ resolved
@@ -118,8 +118,6 @@
 	/// Averages all track coordinates
 	LatLon calcAveragePosition() const;
 	
-<<<<<<< HEAD
-=======
 	/** A collection of key:value tags. Cf. Object::Tags. */
 	typedef QHash<QString, QString> Tags;
 	
@@ -130,7 +128,6 @@
 	const ElementTags& tags() const;
 
 	/** Assigns a copy of another Track's data to this object. */
->>>>>>> 3b9ac58c
 	Track& operator=(const Track& rhs);
 	
 private:
