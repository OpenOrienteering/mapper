﻿/*
 *    Copyright 2012 Kai Pastor
 *    
 *    This file is part of OpenOrienteering.
 * 
 *    OpenOrienteering is free software: you can redistribute it and/or modify
 *    it under the terms of the GNU General Public License as published by
 *    the Free Software Foundation, either version 3 of the License, or
 *    (at your option) any later version.
 * 
 *    OpenOrienteering is distributed in the hope that it will be useful,
 *    but WITHOUT ANY WARRANTY; without even the implied warranty of
 *    MERCHANTABILITY or FITNESS FOR A PARTICULAR PURPOSE.  See the
 *    GNU General Public License for more details.
 * 
 *    You should have received a copy of the GNU General Public License
 *    along with OpenOrienteering.  If not, see <http://www.gnu.org/licenses/>.
 */


#include "georeferencing.h"

#include <cassert>

<<<<<<< HEAD
#include <qmath.h>
=======
#include <QDebug>
>>>>>>> 33398426
#include <QCoreApplication>
#include <QDir>
#include <QLocale>
#include <QXmlStreamAttributes>
#include <QXmlStreamReader>
#include <QXmlStreamWriter>

#include <proj_api.h>

const QString Georeferencing::geographic_crs_spec("+proj=latlong +datum=WGS84");

Georeferencing::Georeferencing()
: scale_denominator(0),
  declination(0.0),
  grivation(0.0),
  map_ref_point(0, 0),
  projected_ref_point(0, 0),
  geographic_ref_point(0, 0)
{
	updateTransformation();
	
	projected_crs_id = tr("Local coordinates");
	projected_crs  = NULL;
	geographic_crs = pj_init_plus(geographic_crs_spec.toAscii());
#ifdef WIN32
	if (0 != *pj_get_errno_ref())
	{
		if (geographic_crs != NULL)
			pj_free(geographic_crs);
		QByteArray pj_searchpath = 
		  QDir::toNativeSeparators(QCoreApplication::applicationDirPath() + "/proj").toAscii();
		const char * pj_searchpath_list = pj_searchpath.constData();
		pj_set_searchpath(1, &pj_searchpath_list);
		geographic_crs = pj_init_plus(geographic_crs_spec.toAscii());
	}	
#endif
#ifdef Q_WS_MAC
	if (0 != *pj_get_errno_ref())
	{
		if (geographic_crs != NULL)
			pj_free(geographic_crs);
		QByteArray pj_searchpath =
		  QDir::toNativeSeparators(QCoreApplication::applicationDirPath() + "../Resources/proj").toAscii();
		const char * pj_searchpath_list = pj_searchpath.constData();
		pj_set_searchpath(1, &pj_searchpath_list);
		geographic_crs = pj_init_plus(geographic_crs_spec.toAscii());
	}
#endif
	assert(geographic_crs != NULL);
}

Georeferencing::Georeferencing(const Georeferencing& other)
: scale_denominator(other.scale_denominator),
  declination(other.declination),
  grivation(other.grivation),
  map_ref_point(other.map_ref_point),
  projected_ref_point(other.projected_ref_point),
  projected_crs_id(other.projected_crs_id),
  projected_crs_spec(other.projected_crs_spec),
  geographic_ref_point(other.geographic_ref_point)
{
	updateTransformation();
	
	projected_crs  = pj_init_plus(projected_crs_spec.toAscii());
	geographic_crs = pj_init_plus(geographic_crs_spec.toAscii());
	assert(geographic_crs != NULL);
}

Georeferencing::~Georeferencing()
{
	if (projected_crs != NULL)
		pj_free(projected_crs);
	if (geographic_crs != NULL)
		pj_free(geographic_crs);
}

Georeferencing& Georeferencing::operator=(const Georeferencing& other)
{
	scale_denominator   = other.scale_denominator;
	declination         = other.declination;
	grivation           = other.grivation;
	map_ref_point       = other.map_ref_point;
	projected_ref_point = other.projected_ref_point;
	from_projected      = other.from_projected;
	to_projected        = other.to_projected;
	projected_ref_point = other.projected_ref_point;
	projected_crs_id    = other.projected_crs_id;
	projected_crs_spec  = other.projected_crs_spec;
	geographic_ref_point= other.geographic_ref_point;
	
	updateTransformation();
	
	if (projected_crs != NULL)
		pj_free(projected_crs);
	projected_crs       = pj_init_plus(projected_crs_spec.toAscii());
	emit projectionChanged();
	
	return *this;
}

void Georeferencing::load(QXmlStreamReader& xml) throw (FormatException)
{
	Q_ASSERT(xml.name() == "georeferencing");
	
	QXmlStreamAttributes attributes(xml.attributes());
	scale_denominator   = attributes.value("scale").toString().toInt();
	if (scale_denominator <= 0)
		throw FormatException(QObject::tr("Map scale specification invalid or missing."));
	
	if (attributes.hasAttribute("declination"))
		declination = xml.attributes().value("declination").toString().toDouble();
	if (attributes.hasAttribute("grivation"))
		grivation = xml.attributes().value("grivation").toString().toDouble();
	
	while (xml.readNextStartElement())
	{
		if (xml.name() == "ref_point")
		{
			map_ref_point.setX(xml.attributes().value("x").toString().toDouble());
			map_ref_point.setY(xml.attributes().value("y").toString().toDouble());
			xml.skipCurrentElement();
		}
		else if (xml.name() == "projected_crs")
		{
			projected_crs_id = xml.attributes().value("id").toString();
			while (xml.readNextStartElement())
			{
				if (xml.name() == "spec")
				{
					if (xml.attributes().value("language") != "PROJ.4")
						throw FormatException(QObject::tr("Unknown CRS specification language: %1").arg(xml.attributes().value("language").toString()));
					projected_crs_spec = xml.readElementText();
				}
				else if (xml.name() == "ref_point")
				{
					projected_ref_point.setX(xml.attributes().value("x").toString().toDouble());
					projected_ref_point.setY(xml.attributes().value("y").toString().toDouble());
					xml.skipCurrentElement();
				}
				else
					xml.skipCurrentElement(); // unknown
			}
		}
		else if (xml.name() == "geographic_crs")
		{
			while (xml.readNextStartElement())
			{
				if (xml.name() == "spec")
				{
					if (xml.attributes().hasAttribute("language") &&
						xml.attributes().value("language") != "PROJ.4" )
						throw FormatException(QObject::tr("Unknown CRS specification language: %1").arg(xml.attributes().value("language").toString()));
					QString geographic_crs_spec = xml.readElementText();
					if (geographic_crs_spec != geographic_crs_spec)
						throw FormatException(QObject::tr("Unsupported geographic CRS specification: %1").arg(geographic_crs_spec));
				}
				else if (xml.name() == "ref_point")
				{
					geographic_ref_point.latitude  = xml.attributes().value("lat").toString().toDouble();
					geographic_ref_point.longitude = xml.attributes().value("lon").toString().toDouble();
					xml.skipCurrentElement();
				}
				else
					xml.skipCurrentElement(); // unknown
			}
		}
		else
			xml.skipCurrentElement(); // unknown
	}
	
	updateTransformation();
	projected_crs = pj_init_plus(projected_crs_spec.toAscii());
	emit projectionChanged();
}

void Georeferencing::save(QXmlStreamWriter& xml) const
{
	xml.writeStartElement("georeferencing");
	xml.writeAttribute("scale", QString::number(scale_denominator));
	xml.writeAttribute("declination", QString::number(declination));
	xml.writeAttribute("grivation", QString::number(grivation));
	
	xml.writeEmptyElement("ref_point");
	xml.writeAttribute("x", QString::number(map_ref_point.xd()));
	xml.writeAttribute("y", QString::number(map_ref_point.yd()));
	
	xml.writeStartElement("projected_crs");
	xml.writeAttribute("id", projected_crs_id);
	xml.writeStartElement("spec");
	xml.writeAttribute("language", "PROJ.4");
	xml.writeCharacters(projected_crs_spec);
	xml.writeEndElement(/*spec*/);
	xml.writeEmptyElement("ref_point");
	xml.writeAttribute("x", QString::number(projected_ref_point.x()));
	xml.writeAttribute("y", QString::number(projected_ref_point.y()));
	xml.writeEndElement(/*projected_crs*/);
	
	xml.writeStartElement("geographic_crs");
	xml.writeAttribute("id", "Geographic coordinates"); // reserved
	xml.writeStartElement("spec");
	xml.writeAttribute("language", "PROJ.4");
	xml.writeCharacters(geographic_crs_spec);
	xml.writeEndElement(/*spec*/);
	xml.writeEmptyElement("ref_point");
	xml.writeAttribute("lat", QString::number(geographic_ref_point.latitude));
	xml.writeAttribute("lon", QString::number(geographic_ref_point.longitude));
	xml.writeEndElement(/*geographic_crs*/);
	xml.writeEndElement(); // georeferencing
}


void Georeferencing::setScaleDenominator(int value)
{
	scale_denominator = value;
	updateTransformation();
}

void Georeferencing::setDeclination(double value)
{
	grivation += value - declination;
	declination = value;
	updateTransformation();
}

void Georeferencing::setGrivation(double value)
{
	declination += value - grivation;
	grivation = value;
	updateTransformation();
}

void Georeferencing::setMapRefPoint(MapCoord point)
{
	map_ref_point = point;
	updateTransformation();
}

void Georeferencing::setProjectedRefPoint(QPointF point)
{
	projected_ref_point = point;
	bool ok;
	LatLon new_geo_ref = toGeographicCoords(point, &ok);
	if (ok)
		geographic_ref_point = new_geo_ref;
	updateGrivation();
	updateTransformation();
}

double Georeferencing::getConvergence() const
{
	if (isLocal())
		return 0.0;
	
	const double delta_phi = M_PI / 20000.0;  // roughly 1 km, TODO: replace by literal constant.
	LatLon geographic_other = geographic_ref_point;
	geographic_other.latitude += (geographic_other.latitude < 0.0) ? delta_phi : -delta_phi; // 2nd point on the same meridian
	QPointF projected_other = toProjectedCoords(geographic_other);
	
	double denominator = projected_other.y() - projected_ref_point.y();
	if (fabs(denominator) < 0.00000000001)
		return 0.0;
	
	return RAD_TO_DEG * atan((projected_ref_point.x() - projected_other.x()) / denominator);
}

void Georeferencing::setGeographicRefPoint(LatLon lat_lon)
{
	bool ok;
	QPointF new_projected_ref = toProjectedCoords(lat_lon, &ok);
	if (ok)
		projected_ref_point = new_projected_ref;
	geographic_ref_point = lat_lon;
	if (ok)
	{
		updateGrivation();
		updateTransformation();
	}
}

void Georeferencing::updateTransformation()
{
	const QTransform old(to_projected);
	to_projected.reset();
	double scale = double(scale_denominator) / 1000.0;
	to_projected.translate(projected_ref_point.x(), projected_ref_point.y());
	to_projected.rotate(-grivation);
	to_projected.scale(scale, -scale);
	to_projected.translate(-map_ref_point.xd(), -map_ref_point.yd());
	
	if (old != to_projected)
	{
		from_projected = to_projected.inverted();
		emit transformationChanged();
	}
}

bool Georeferencing::updateGrivation()
{
	const double old_value = grivation;
	grivation = declination - getConvergence();
	return (old_value != grivation);
}

void Georeferencing::initDeclination()
{
	if (isLocal())
	{
		// Maybe not yet initialized
		projected_crs = pj_init_plus(projected_crs_spec.toAscii());
		if (projected_crs != NULL)
			emit projectionChanged();
	}

	declination = grivation + getConvergence();
}

void Georeferencing::setTransformationDirectly(const QTransform& transform)
{
	if (transform != to_projected)
	{
		to_projected = transform;
		from_projected = to_projected.inverted();
		emit transformationChanged();
	}
}

bool Georeferencing::setProjectedCRS(const QString& id, const QString& spec)
{
	if (projected_crs != NULL)
		pj_free(projected_crs);
	
	this->projected_crs_id = id;
	this->projected_crs_spec = spec;
	projected_crs = pj_init_plus(projected_crs_spec.toAscii());
	if (updateGrivation())
		updateTransformation();
	
	emit projectionChanged();
	return projected_crs != NULL;
}

QPointF Georeferencing::toProjectedCoords(const MapCoord& map_coords) const
{
	return to_projected.map(map_coords.toQPointF());
}

QPointF Georeferencing::toProjectedCoords(const MapCoordF& map_coords) const
{
	return to_projected.map(map_coords.toQPointF());
}

MapCoord Georeferencing::toMapCoords(const QPointF& projected_coords) const
{
	return MapCoordF(from_projected.map(projected_coords)).toMapCoord();
}

MapCoordF Georeferencing::toMapCoordF(const QPointF& projected_coords) const
{
	return MapCoordF(from_projected.map(projected_coords));
}

LatLon Georeferencing::toGeographicCoords(const MapCoordF& map_coords, bool* ok) const
{
	return toGeographicCoords(toProjectedCoords(map_coords), ok);
}

LatLon Georeferencing::toGeographicCoords(const QPointF& projected_coords, bool* ok) const
{
	if (ok != NULL)
		*ok = false;

	double easting = projected_coords.x(), northing = projected_coords.y();
	if (projected_crs && geographic_crs) {
		int ret = pj_transform(projected_crs, geographic_crs, 1, 1, &easting, &northing, NULL);
		if (ok != NULL) 
			*ok = (ret == 0);
	}
	return LatLon(northing, easting);
}

QPointF Georeferencing::toProjectedCoords(const LatLon& lat_lon, bool* ok) const
{
	if (ok != NULL)
		*ok = false;
	
	double easting = lat_lon.longitude, northing = lat_lon.latitude;
	if (projected_crs && geographic_crs) {
		int ret = pj_transform(geographic_crs, projected_crs, 1, 1, &easting, &northing, NULL);
		if (ok != NULL) 
			*ok = (ret == 0);
	}
	return QPointF(easting, northing);
}

MapCoord Georeferencing::toMapCoords(const LatLon& lat_lon, bool* ok) const
{
	return toMapCoords(toProjectedCoords(lat_lon, ok));
}

MapCoordF Georeferencing::toMapCoordF(const LatLon& lat_lon, bool* ok) const
{
	return toMapCoordF(toProjectedCoords(lat_lon, ok));
}

MapCoordF Georeferencing::toMapCoordF(Georeferencing* other, const MapCoordF& map_coords, bool* ok) const
{
	if (isLocal() != other->isLocal())
	{
		if (ok)
			*ok = false;
		return map_coords;
	}
	else if (isLocal())
	{
		if (ok)
			*ok = true;
		return toMapCoordF(other->toProjectedCoords(map_coords));
	}
	else
	{
		if (ok != NULL)
			*ok = false;
		
		QPointF projected_coords = other->toProjectedCoords(map_coords);
		double easting = projected_coords.x(), northing = projected_coords.y();
		if (other->projected_crs_spec.contains("+proj=latlong"))
		{
			easting = easting * M_PI / 180.0;
			northing = northing * M_PI / 180.0;
		}
		if (projected_crs && other->projected_crs) {
			// Direct transformation:
			//int ret = pj_transform(other->projected_crs, projected_crs, 1, 1, &easting, &northing, NULL);
			// Use geographic coordinates as intermediate step as direct transformation seems to give wrong results:
			int ret = pj_transform(other->projected_crs, geographic_crs, 1, 1, &easting, &northing, NULL);
			ret |= pj_transform(geographic_crs, projected_crs, 1, 1, &easting, &northing, NULL);
			
			if (ret != 0)
			{
				if (ok != NULL) 
					*ok = false;
				return MapCoordF(easting, northing);
			}
			if (ok != NULL)
				*ok = true;
		}
		return toMapCoordF(QPointF(easting, northing));
	}
}

QString Georeferencing::getErrorText() const
{
	int err_no = *pj_get_errno_ref();
	return (err_no == 0) ? "" : pj_strerrno(err_no);
}

double Georeferencing::radToDeg(double val)
{
	return RAD_TO_DEG * val;
}

QString Georeferencing::radToDMS(double val)
{
	qint64 tmp = RAD_TO_DEG * val * 360000;
	int csec = tmp % 6000;
	tmp = tmp / 6000;
	int min = tmp % 60;
	int deg = tmp / 60;
	QString ret = QString::fromUtf8("%1°%2'%3\"").arg(deg).arg(min).arg(QLocale().toString(csec/100.0,'f',2));
	return ret;
}

QDebug operator<<(QDebug dbg, const Georeferencing &georef)
{
	dbg.nospace() 
	  << "Georeferencing(1:" << georef.scale_denominator
	  << " " << georef.declination
	  << " " << georef.grivation
	  << "deg, " << georef.projected_crs_id
	  << " (" << georef.projected_crs_spec
	  << ") " << georef.projected_ref_point.x() << "," << georef.projected_ref_point.y();
	if (georef.isLocal())
		dbg.nospace() << ", local)";
	else
		dbg.nospace() << ", geographic)";
	
	return dbg.space();
}

QDebug operator<<(QDebug dbg, const LatLon& lat_lon)
{
	dbg.space() 
	  << "LatLon" << lat_lon.latitude << lat_lon.longitude
	  << "(" << Georeferencing::radToDeg(lat_lon.latitude)
	  << Georeferencing::radToDeg(lat_lon.longitude) << ")";
	return dbg.space();
}<|MERGE_RESOLUTION|>--- conflicted
+++ resolved
@@ -22,11 +22,8 @@
 
 #include <cassert>
 
-<<<<<<< HEAD
 #include <qmath.h>
-=======
 #include <QDebug>
->>>>>>> 33398426
 #include <QCoreApplication>
 #include <QDir>
 #include <QLocale>
