/*
 *    Copyright 2012, 2013 Thomas Schöps
 *
 *    This file is part of OpenOrienteering.
 *
 *    OpenOrienteering is free software: you can redistribute it and/or modify
 *    it under the terms of the GNU General Public License as published by
 *    the Free Software Foundation, either version 3 of the License, or
 *    (at your option) any later version.
 *
 *    OpenOrienteering is distributed in the hope that it will be useful,
 *    but WITHOUT ANY WARRANTY; without even the implied warranty of
 *    MERCHANTABILITY or FITNESS FOR A PARTICULAR PURPOSE.  See the
 *    GNU General Public License for more details.
 *
 *    You should have received a copy of the GNU General Public License
 *    along with OpenOrienteering.  If not, see <http://www.gnu.org/licenses/>.
 */


#include "tool_cut.h"

#include <QApplication>
#include <QMessageBox>
#include <QMouseEvent>
#include <QPainter>

#include "map.h"
#include "map_undo.h"
#include "map_widget.h"
#include "object.h"
#include "renderable.h"
#include "settings.h"
#include "symbol.h"
#include "symbol_combined.h"
#include "tool_draw_path.h"
#include "util.h"

QCursor* CutTool::cursor = NULL;

CutTool::CutTool(MapEditorController* editor, QAction* tool_button) : MapEditorTool(editor, Other, tool_button), renderables(new MapRenderables(map()))
{
	dragging = false;
	hover_object = NULL;
	hover_point = -2;
	preview_path = NULL;
	path_tool = NULL;
	
	if (!cursor)
		cursor = new QCursor(QPixmap(":/images/cursor-cut.png"), 11, 11);
}

void CutTool::init()
{
	connect(map(), SIGNAL(objectSelectionChanged()), this, SLOT(objectSelectionChanged()));
	updateDirtyRect();
    updateStatusText();
}

CutTool::~CutTool()
{
	deletePreviewPath();
	delete path_tool;
}

bool CutTool::mousePressEvent(QMouseEvent* event, MapCoordF map_coord, MapWidget* widget)
{
	if (path_tool)
		return path_tool->mousePressEvent(event, map_coord, widget);
	if (!(event->buttons() & Qt::LeftButton))
		return false;
	
	updateHoverPoint(widget->mapToViewport(map_coord), widget);
	
	dragging = false;
	click_pos = event->pos();
	click_pos_map = map_coord;
	cur_pos = event->pos();
	cur_pos_map = map_coord;
	cutting_area = false;
	
	PathCoord path_point;
	if (findEditPoint(path_point, edit_object, map_coord, (int)Symbol::Area, 0, widget))
	{
		startCuttingArea(path_point, widget);
		// The check is actually necessary to prevent segfaults,
		// even though path_tool is created in the method called above!
		if (path_tool)
			path_tool->mousePressEvent(event, path_point.pos, widget);
	}
	
	return true;
}

bool CutTool::mouseMoveEvent(QMouseEvent* event, MapCoordF map_coord, MapWidget* widget)
{
	if (path_tool)
		return path_tool->mouseMoveEvent(event, map_coord, widget);
	
	bool mouse_down = event->buttons() & Qt::LeftButton;
	if (!mouse_down || dragging)
		updateHoverPoint(widget->mapToViewport(map_coord), widget);
	
	if (mouse_down)
	{
		if (!dragging && (event->pos() - click_pos).manhattanLength() >= Settings::getInstance().getStartDragDistancePx())
		{
			// Start dragging
			dragging = true;
			dragging_on_line = false;
			setEditingInProgress(true);
			
			PathCoord split_pos;
			if (findEditPoint(split_pos, edit_object, click_pos_map, (int)Symbol::Line, (int)Symbol::Area, widget))
			{
				drag_start_len = split_pos.clen;
				drag_end_len = drag_start_len;
				drag_part_index = edit_object->findPartIndexForIndex(split_pos.index);
				drag_forward = true;
				dragging_on_line = true;
			}
		}
		else if (dragging)
			updateDragging(map_coord, widget);
		return true;
	}
	return false;
}

bool CutTool::mouseReleaseEvent(QMouseEvent* event, MapCoordF map_coord, MapWidget* widget)
{
	if (path_tool)
		return path_tool->mouseReleaseEvent(event, map_coord, widget);
	
	if (event->button() != Qt::LeftButton)
		return false;
	Map* map = this->map();
	
	if (dragging)
	{
		updateDragging(map_coord, widget);
		
		if (dragging_on_line)
		{
			if (drag_start_len != drag_end_len)
			{
				MapPart* part = map->getCurrentPart();
				PathObject* split_object = reinterpret_cast<PathObject*>(edit_object);
				
				if (split_object->getPart(drag_part_index).isClosed())
				{
					Object* undo_duplicate = split_object->duplicate();
					
					if (!drag_forward)
						split_object->changePathBounds(drag_part_index, drag_start_len, drag_end_len);
					else
						split_object->changePathBounds(drag_part_index, drag_end_len, drag_start_len);
					
					ReplaceObjectsUndoStep* replace_step = new ReplaceObjectsUndoStep(map);
					replace_step->addObject(part->findObjectIndex(split_object), undo_duplicate);
					map->objectUndoManager().addNewUndoStep(replace_step);
					split_object->update(); // Make sure that the map display is updated
				}
				else
				{
					AddObjectsUndoStep* add_step = new AddObjectsUndoStep(map);
					add_step->addObject(part->findObjectIndex(split_object), split_object);
					map->removeObjectFromSelection(split_object, false);
					map->deleteObject(split_object, true);
					
					float min_cut_pos = qMin(drag_start_len, drag_end_len);
					float max_cut_pos = qMax(drag_start_len, drag_end_len);
					float path_len = split_object->getPathCoordinateVector().at(split_object->getPathCoordinateVector().size() - 1).clen;
					if (min_cut_pos <= 0 && max_cut_pos >= path_len)
						map->objectUndoManager().addNewUndoStep(add_step);
					else
					{
						DeleteObjectsUndoStep* delete_step = new DeleteObjectsUndoStep(map);
						
						if (min_cut_pos > 0)
						{
							PathObject* part1 = reinterpret_cast<PathObject*>(split_object->duplicate());
							part1->changePathBounds(drag_part_index, 0, min_cut_pos);
							map->addObject(part1);
							delete_step->addObject(part->findObjectIndex(part1));
							map->addObjectToSelection(part1, !(max_cut_pos < path_len));
						}
						if (max_cut_pos < path_len)
						{
							PathObject* part2 = reinterpret_cast<PathObject*>(split_object->duplicate());
							part2->changePathBounds(drag_part_index, max_cut_pos, path_len);
							map->addObject(part2);
							delete_step->addObject(part->findObjectIndex(part2));
							map->addObjectToSelection(part2, true);
						}
						
						CombinedUndoStep* undo_step = new CombinedUndoStep((void*)map);
						undo_step->addSubStep(delete_step);
						undo_step->addSubStep(add_step);
						map->objectUndoManager().addNewUndoStep(undo_step);
					}
				}
				
				map->setObjectsDirty();
				map->emitSelectionEdited();
			}
			
			deletePreviewPath();
			updateDirtyRect();
		}
	}
	else
	{
		PathCoord split_pos;
		PathObject* split_object;
		
		if (findEditPoint(split_pos, edit_object, map_coord, (int)Symbol::Line, 0, widget))
		{
			if (edit_object->getType() != Object::Path)
				assert(!"TODO: make this work for non-path objects");
			split_object = reinterpret_cast<PathObject*>(edit_object);
			
			MapPart* part = map->getCurrentPart();
			AddObjectsUndoStep* add_step = new AddObjectsUndoStep(map);
			
			Object* out1 = NULL;
			Object* out2 = NULL;
			split_object->splitAt(split_pos, out1, out2);
			
			add_step->addObject(part->findObjectIndex(split_object), split_object);
			map->deleteObject(split_object, true);
			map->setObjectsDirty();
			map->removeObjectFromSelection(split_object, false);
			if (!out1 && !out2)
			{
				map->objectUndoManager().addNewUndoStep(add_step);
				map->emitSelectionChanged();
				map->emitSelectionEdited();
				return true;
			}
			
			if (out1)
			{
				map->addObject(out1);
				map->addObjectToSelection(out1, !out2);
			}
			if (out2)
			{
				map->addObject(out2);
				map->addObjectToSelection(out2, true);
			}
			DeleteObjectsUndoStep* delete_step = new DeleteObjectsUndoStep(map);
			if (out1)
				delete_step->addObject(part->findObjectIndex(out1));
			if (out2)
				delete_step->addObject(part->findObjectIndex(out2));
			
			CombinedUndoStep* undo_step = new CombinedUndoStep((void*)map);
			if (out1 || out2)
				undo_step->addSubStep(delete_step);
			else
				delete delete_step;
			if (add_step)
				undo_step->addSubStep(add_step);
			map->objectUndoManager().addNewUndoStep(undo_step);
			
			updateDirtyRect();
			map->emitSelectionEdited();
		}
	}
	
	dragging = false;
	setEditingInProgress(false);
	return true;
}

bool CutTool::mouseDoubleClickEvent(QMouseEvent* event, MapCoordF map_coord, MapWidget* widget)
{
	if (path_tool)
		return path_tool->mouseDoubleClickEvent(event, map_coord, widget);
	return false;
}

void CutTool::leaveEvent(QEvent* event)
{
	if (path_tool)
		return path_tool->leaveEvent(event);
}

bool CutTool::keyPressEvent(QKeyEvent* event)
{
	if (path_tool)
		return path_tool->keyPressEvent(event);
	return false;
}

bool CutTool::keyReleaseEvent(QKeyEvent* event)
{
	if (path_tool)
		return path_tool->keyReleaseEvent(event);
	return false;
}

void CutTool::focusOutEvent(QFocusEvent* event)
{
	if (path_tool)
		return path_tool->focusOutEvent(event);
}

void CutTool::draw(QPainter* painter, MapWidget* widget)
{
	Map* map = this->map();
	map->drawSelection(painter, true, widget, NULL);
	Map::ObjectSelection::const_iterator it_end = map->selectedObjectsEnd();
	for (Map::ObjectSelection::const_iterator it = map->selectedObjectsBegin(); it != it_end; ++it)
		drawPointHandles((hover_object == *it) ? hover_point : -2, painter, *it, widget);
	
	if (preview_path)
	{
		painter->save();
		painter->translate(widget->width() / 2.0 + widget->getMapView()->getDragOffset().x(),
						   widget->height() / 2.0 + widget->getMapView()->getDragOffset().y());
		widget->getMapView()->applyTransform(painter);
		
		renderables->draw(painter, widget->getMapView()->calculateViewedRect(widget->viewportToView(widget->rect())), true, widget->getMapView()->calculateFinalZoomFactor(), true, 0.5f);
		
		painter->restore();
	}
	
	if (path_tool)
		path_tool->draw(painter, widget);
}

void CutTool::updateDirtyRect(const QRectF* path_rect)
{
	Map* map = this->map();
	QRectF rect;
	if (path_rect)
		rect = *path_rect;
	map->includeSelectionRect(rect);
	
	Map::ObjectSelection::const_iterator it_end = map->selectedObjectsEnd();
	for (Map::ObjectSelection::const_iterator it = map->selectedObjectsBegin(); it != it_end; ++it)
		includeControlPointRect(rect, *it);
	
	if (rect.isValid())
		map->setDrawingBoundingBox(rect, 6, true);
	else
		map->clearDrawingBoundingBox();
}

void CutTool::updateDragging(MapCoordF cursor_pos_map, MapWidget* widget)
{
	Q_UNUSED(widget);
	
	if (dragging_on_line)
	{
		PathObject* path = reinterpret_cast<PathObject*>(edit_object);
		PathCoord path_coord;
		
		if (hover_point < 0)
		{
			float distance_sq;
			path->calcClosestPointOnPath(cursor_pos_map, distance_sq, path_coord);
		}
		else
			path_coord = PathCoord::findPathCoordForCoorinate(&path->getPathCoordinateVector(), hover_point);
		
		if (edit_object->findPartIndexForIndex(path_coord.index) != drag_part_index)
			return;	// dragging on a different part
		
		//float click_tolerance_map = 0.001 * widget->getMapView()->pixelToLength(click_tolerance);
		//if (distance_sq <= click_tolerance_map*click_tolerance_map)
		{
			float new_drag_end_len = path_coord.clen;
			float path_length = path->getPathCoordinateVector().at(path->getPart(drag_part_index).path_coord_end_index).clen;
			bool delta_forward; 
			if (path->getPart(drag_part_index).isClosed())
			{
				delta_forward = fmod(new_drag_end_len - drag_end_len + path_length, path_length) >= 0 &&
								 fmod(new_drag_end_len - drag_end_len + path_length, path_length) < 0.5f * path_length;
			}
			else
				delta_forward = new_drag_end_len >= drag_end_len;
			
			if (delta_forward && !drag_forward &&
				fmod(drag_end_len - drag_start_len + path_length, path_length) > 0.5f * path_length &&
				fmod(new_drag_end_len - drag_start_len + path_length, path_length) <= 0.5f * path_length)
				drag_forward = true;
			else if (!delta_forward && drag_forward &&
				fmod(drag_end_len - drag_start_len + path_length, path_length) <= 0.5f * path_length &&
				fmod(new_drag_end_len - drag_start_len + path_length, path_length) > 0.5f * path_length)
				drag_forward = false;
			drag_end_len = new_drag_end_len;
			
			if (drag_end_len != drag_start_len)
				updatePreviewObjects();
		}
	}
}

void CutTool::updateHoverPoint(QPointF cursor_pos_screen, MapWidget* widget)
{
	Map* map = this->map();
	bool has_hover_point = false;
	Map::ObjectSelection::const_iterator it_end = map->selectedObjectsEnd();
	for (Map::ObjectSelection::const_iterator it = map->selectedObjectsBegin(); it != it_end; ++it)
	{
		int new_hover_point = findHoverPoint(cursor_pos_screen, *it, false, NULL, widget);
		if (new_hover_point > -2)
		{
			has_hover_point = true;
			if (new_hover_point != hover_point || *it != hover_object)
			{
				updateDirtyRect();
				hover_point = new_hover_point;
				hover_object = *it;
			}
		}
	}
	if (!has_hover_point && hover_point > -2)
	{
		updateDirtyRect();
		hover_point = -2;
		hover_object = NULL;
	}
}

bool CutTool::findEditPoint(PathCoord& out_edit_point, PathObject*& out_edit_object, MapCoordF cursor_pos_map, int with_type, int without_type, MapWidget* widget)
{
	float click_tolerance = Settings::getInstance().getMapEditorClickTolerancePx();
	Map* map = this->map();
	
	out_edit_object = NULL;
	if (hover_point >= 0 && hover_object->getSymbol()->getContainedTypes() & with_type && !(hover_object->getSymbol()->getContainedTypes() & without_type))
	{
		// Hovering over a point of a line
		if (hover_object->getType() != Object::Path)
		{
			assert(!"TODO: make this work for non-path objects");
		}
		PathObject* path = reinterpret_cast<PathObject*>(hover_object);
		out_edit_point = PathCoord::findPathCoordForCoorinate(&path->getPathCoordinateVector(), hover_point);
		out_edit_object = path;
	}
	else
	{
		// Check if a line segment was clicked
		float smallest_distance_sq = 999999;
		Map::ObjectSelection::const_iterator it_end = map->selectedObjectsEnd();
		for (Map::ObjectSelection::const_iterator it = map->selectedObjectsBegin(); it != it_end; ++it)
		{
			if (!((*it)->getSymbol()->getContainedTypes() & with_type && !((*it)->getSymbol()->getContainedTypes() & without_type)))
				continue;
			if ((*it)->getType() != Object::Path)
			{
				assert(!"TODO: make this work for non-path objects");
			}
			
			PathObject* path = reinterpret_cast<PathObject*>(*it);
			float distance_sq;
			PathCoord path_coord;
			path->calcClosestPointOnPath(cursor_pos_map, distance_sq, path_coord);
			
			float click_tolerance_map = 0.001f * widget->getMapView()->pixelToLength(click_tolerance);
			if (distance_sq < smallest_distance_sq && distance_sq <= click_tolerance_map*click_tolerance_map)
			{
				smallest_distance_sq = distance_sq;
				out_edit_point = path_coord;
				out_edit_object = path;
			}
		}
	}
	return out_edit_object != NULL;
}

void CutTool::updatePreviewObjects()
{
	deletePreviewPath();
	
	preview_path = reinterpret_cast<PathObject*>(edit_object->duplicate());
	preview_path->setSymbol(Map::getCoveringCombinedLine(), false);
	for (int i = preview_path->getNumParts() - 1; i > drag_part_index; --i)
		preview_path->deletePart(i);
	for (int i = drag_part_index - 1; i >= 0; --i)
		preview_path->deletePart(i);
	if (drag_forward)
		preview_path->changePathBounds(0, drag_start_len, drag_end_len);
	else
		preview_path->changePathBounds(0, drag_end_len, drag_start_len);
	
	preview_path->update(true);
	renderables->insertRenderablesOfObject(preview_path);
	
	updateDirtyRect();
}

void CutTool::deletePreviewPath()
{
	if (preview_path)
	{
		renderables->removeRenderablesOfObject(preview_path, false);
		delete preview_path;
		preview_path = NULL;
	}
}

void CutTool::objectSelectionChanged()
{
	Map* map = this->map();
	bool have_line_or_area = false;
	
	Map::ObjectSelection::const_iterator it_end = map->selectedObjectsEnd();
	for (Map::ObjectSelection::const_iterator it = map->selectedObjectsBegin(); it != it_end; ++it)
	{
		if ((*it)->getSymbol()->getContainedTypes() & (Symbol::Line | Symbol::Area))
		{
			have_line_or_area = true;
			break;
		}
	}
	
	if (!have_line_or_area)
		deactivate();
	else
		updateDirtyRect();
}

void CutTool::pathDirtyRectChanged(const QRectF& rect)
{
	updateDirtyRect(&rect);
}

void CutTool::pathAborted()
{
	delete path_tool;
	path_tool = NULL;
	cutting_area = false;
	updateDirtyRect();
}

void CutTool::pathFinished(PathObject* split_path)
{
	float click_tolerance = Settings::getInstance().getMapEditorClickTolerancePx();
	Map* map = this->map();
	
	// Get path endpoint and check if it is on the area boundary
	const MapCoordVector& path_coords = split_path->getRawCoordinateVector();
	MapCoord path_end = path_coords.at(path_coords.size() - 1);
	
	PathObject* edited_path = reinterpret_cast<PathObject*>(edit_object);
	PathCoord end_path_coord;
	float distance_sq;
	edited_path->calcClosestPointOnPath(MapCoordF(path_end), distance_sq, end_path_coord);
	
	float click_tolerance_map = 0.001 * edit_widget->getMapView()->pixelToLength(click_tolerance);
	if (distance_sq > click_tolerance_map*click_tolerance_map)
	{
		QMessageBox::warning(window(), tr("Error"), tr("The split line must end on the area boundary!"));
		pathAborted();
		return;
	}
	else if (drag_part_index != edited_path->findPartIndexForIndex(end_path_coord.index))
	{
		QMessageBox::warning(window(), tr("Error"), tr("Start and end of the split line are at different parts of the object!"));
		pathAborted();
		return;
	}
	else if (drag_start_len == end_path_coord.clen)
	{
		QMessageBox::warning(window(), tr("Error"), tr("Start and end of the split line are at the same position!"));
		pathAborted();
		return;
	}
	
	assert(split_path->getNumParts() == 1);
	split_path->getPart(0).setClosed(false);
	split_path->setCoordinate(split_path->getCoordinateCount() - 1, end_path_coord.pos.toMapCoord());
	
	// Do the splitting
	const double split_threshold = 0.01;
	
	MapPart* part = map->getCurrentPart();
	AddObjectsUndoStep* add_step = new AddObjectsUndoStep(map);
	add_step->addObject(part->findObjectIndex(edited_path), edited_path);
	map->removeObjectFromSelection(edited_path, false);
	map->deleteObject(edited_path, true);
	map->setObjectsDirty();
	
	DeleteObjectsUndoStep* delete_step = new DeleteObjectsUndoStep(map);
	
	PathObject* holes = NULL; // if the edited path contains holes, they are saved in this temporary object
	if (edited_path->getNumParts() > 1)
	{
		holes = edited_path->duplicate()->asPath();
		holes->deletePart(0);
	}
	
	bool ok;
<<<<<<< HEAD
=======
	Q_UNUSED(ok); // "ok" is only used in Q_ASSERT.
>>>>>>> 3b9ac58c
	PathObject* parts[2];
	if (edited_path->getPart(drag_part_index).isClosed())
	{
		parts[0] = edited_path->duplicatePart(0);
		parts[0]->changePathBounds(drag_part_index, drag_start_len, end_path_coord.clen);
		ok = parts[0]->connectIfClose(split_path, split_threshold);
		Q_ASSERT(ok);

		parts[1] = edited_path->duplicatePart(0);
		parts[1]->changePathBounds(drag_part_index, end_path_coord.clen, drag_start_len);
		ok = parts[1]->connectIfClose(split_path, split_threshold);
		Q_ASSERT(ok);
	}
	else
	{
		float min_cut_pos = qMin(drag_start_len, end_path_coord.clen);
		float max_cut_pos = qMax(drag_start_len, end_path_coord.clen);
		float path_len = edited_path->getPathCoordinateVector().at(edited_path->getPart(drag_part_index).path_coord_end_index).clen;
		if (min_cut_pos <= 0 && max_cut_pos >= path_len)
		{
			parts[0] = edited_path->duplicatePart(0);
			ok = parts[0]->connectIfClose(split_path, split_threshold);
			Q_ASSERT(ok);
			
			parts[1] = reinterpret_cast<PathObject*>(split_path->duplicate());
			parts[1]->setSymbol(edited_path->getSymbol(), false);
		}
		else if (min_cut_pos <= 0 || max_cut_pos >= path_len)
		{
			float cut_pos = (min_cut_pos <= 0) ? max_cut_pos : min_cut_pos;
			
			parts[0] = edited_path->duplicatePart(0);
			parts[0]->changePathBounds(drag_part_index, 0, cut_pos);
			ok = parts[0]->connectIfClose(split_path, split_threshold);
			Q_ASSERT(ok);
			
			parts[1] = edited_path->duplicatePart(0);
			parts[1]->changePathBounds(drag_part_index, cut_pos, path_len);
			ok = parts[1]->connectIfClose(split_path, split_threshold);
			Q_ASSERT(ok);
		}
		else
		{
			parts[0] = edited_path->duplicatePart(0);
			parts[0]->changePathBounds(drag_part_index, min_cut_pos, max_cut_pos);
			ok = parts[0]->connectIfClose(split_path, split_threshold);
			Q_ASSERT(ok);
			
			parts[1] = edited_path->duplicatePart(0);
			parts[1]->changePathBounds(drag_part_index, 0, min_cut_pos);
			ok = parts[1]->connectIfClose(split_path, split_threshold);
			Q_ASSERT(ok);
			PathObject* temp_path = edited_path->duplicatePart(0);
			temp_path->changePathBounds(drag_part_index, max_cut_pos, path_len);
			ok = parts[1]->connectIfClose(temp_path, split_threshold);
			Q_ASSERT(ok);
			delete temp_path;
		}
	}
	
	// If the object had holes, check into which parts they go
	if (holes)
	{
		int num_holes = holes->getNumParts();
		for (int i = 0; i < num_holes; ++i)
		{
			int part_index = (parts[0]->isPointOnPath(MapCoordF(holes->getCoordinate(holes->getPart(i).start_index)), 0, false, false) != Symbol::NoSymbol) ? 0 : 1;
			parts[part_index]->getCoordinate(parts[part_index]->getCoordinateCount() - 1).setHolePoint(true);
			parts[part_index]->appendPathPart(holes, i);
		}
	}
	
	for (int i = 0; i < 2; ++i)
	{
		map->addObject(parts[i]);
		delete_step->addObject(part->findObjectIndex(parts[i]));
		map->addObjectToSelection(parts[i], false);
	}
	
	CombinedUndoStep* undo_step = new CombinedUndoStep((void*)map);
	undo_step->addSubStep(delete_step);
	undo_step->addSubStep(add_step);
	map->objectUndoManager().addNewUndoStep(undo_step);
	map->setObjectsDirty();
	
	pathAborted();
}

void CutTool::updateStatusText()
{
	setStatusBarText(tr("<b>Click</b> on a line: Split it into two. <b>Drag</b> along a line: Remove this line part. <b>Click or Drag</b> at an area boundary: Start a split line. "));
}

void CutTool::startCuttingArea(const PathCoord& coord, MapWidget* widget)
{
	drag_part_index = edit_object->findPartIndexForIndex(coord.index);
	if (drag_part_index > 0)
	{
		QMessageBox::warning(window(), tr("Error"), tr("Splitting holes of area objects is not supported yet!"));
		return;
	}
	cutting_area = true;
	drag_start_len = coord.clen;
	edit_widget = widget;
	
	path_tool = new DrawPathTool(editor, NULL, NULL, false);
	connect(path_tool, SIGNAL(dirtyRectChanged(QRectF)), this, SLOT(pathDirtyRectChanged(QRectF)));
	connect(path_tool, SIGNAL(pathAborted()), this, SLOT(pathAborted()));
	connect(path_tool, SIGNAL(pathFinished(PathObject*)), this, SLOT(pathFinished(PathObject*)));
}<|MERGE_RESOLUTION|>--- conflicted
+++ resolved
@@ -597,10 +597,7 @@
 	}
 	
 	bool ok;
-<<<<<<< HEAD
-=======
 	Q_UNUSED(ok); // "ok" is only used in Q_ASSERT.
->>>>>>> 3b9ac58c
 	PathObject* parts[2];
 	if (edited_path->getPart(drag_part_index).isClosed())
 	{
