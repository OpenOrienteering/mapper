--- conflicted
+++ resolved
@@ -73,12 +73,8 @@
     // Some helper functions that are used in multiple places
     PointSymbol *importPattern(s16 npts, OCADPoint *pts);
     void fillCommonSymbolFields(Symbol *symbol, const OCADSymbol *ocad_symbol);
-<<<<<<< HEAD
     void fillCombinedSymbol(CombinedSymbol *symbol, const std::vector<Symbol *> &symbols);
-    void fillPathCoords(Object *object, s16 npts, OCADPoint *pts);
-=======
     void fillPathCoords(Object *object, bool is_area, s16 npts, OCADPoint *pts);
->>>>>>> 1fbab1cb
     bool fillTextPathCoords(TextObject *object, s16 npts, OCADPoint *pts);
     bool isRasterImageFile(const QString &filename) const;
     bool isMainLineTrivial(const LineSymbol *symbol);
