--- conflicted
+++ resolved
@@ -215,8 +215,7 @@
 				}
 			}
 		}
-<<<<<<< HEAD
-	}
+    }
     map->layers.resize(1);
     map->layers[0] = layer;
     map->current_layer_index = 0;
@@ -256,28 +255,6 @@
         {
             int pos;
             file->read((char*)&pos, sizeof(int));
-=======
->>>>>>> 2891d6df
-
-		// TODO: Fill this->view with relevant fields from OCAD file
-		/*
-			file->read((char*)&zoom, sizeof(double));
-			file->read((char*)&rotation, sizeof(double));
-			file->read((char*)&position_x, sizeof(qint64));
-			file->read((char*)&position_y, sizeof(qint64));
-			file->read((char*)&view_x, sizeof(int));
-			file->read((char*)&view_y, sizeof(int));
-			file->read((char*)&drag_offset, sizeof(QPoint));
-			update();
-
-			int num_template_visibilities;
-			file->read((char*)&num_template_visibilities, sizeof(int));
-
-			for (int i = 0; i < num_template_visibilities; ++i)
-			{
-				int pos;
-				file->read((char*)&pos, sizeof(int));
-
 				TemplateVisibility* vis = getTemplateVisibility(map->getTemplate(pos));
 				file->read((char*)&vis->visible, sizeof(bool));
 				file->read((char*)&vis->opacity, sizeof(float));
@@ -328,54 +305,6 @@
 
 		main_line->minimum_length = 0; // OCAD 8 does not store min length
 
-<<<<<<< HEAD
-    // Basic line options
-    symbol->line_width = convertSize(ocad_symbol->width);
-    symbol->color = convertColor(ocad_symbol->color);
-    // FIXME: are the cap mappings correct?
-    // FIXME: where is "pointed ends" in OCAD?
-    if (ocad_symbol->ends == 0) symbol->cap_style = LineSymbol::FlatCap;
-    else if (ocad_symbol->ends == 1) symbol->cap_style = LineSymbol::RoundCap;
-    else if (ocad_symbol->ends == 2) symbol->cap_style = LineSymbol::SquareCap;
-    // FIXME: are the join mappings correct?
-    symbol->join_style = LineSymbol::BevelJoin;
-
-    // Handle the dash pattern
-    if (ocad_symbol->gap > 0 || ocad_symbol->gap2 > 0)
-    {
-        //dashed
-        symbol->dashed = true;
-        symbol->dash_length = convertSize(ocad_symbol->len);
-        symbol->break_length = convertSize(ocad_symbol->gap);
-        if (ocad_symbol->gap2 > 0)
-        {
-            symbol->dashes_in_group = 2;
-            symbol->in_group_break_length = convertSize(ocad_symbol->gap2);
-        }
-        // FIXME
-        //symbol->half_outer_dashes = 0;
-    } 
-    else
-    {
-        symbol->segment_length = convertSize(ocad_symbol->len);
-        symbol->end_length = convertSize(ocad_symbol->elen);
-    }
-    
-    // Create point symbols along line; middle ("normal") dash, corners, start, and end.
-    symbol->mid_symbols_per_spot = ocad_symbol->snum;
-    symbol->mid_symbol_distance = convertSize(ocad_symbol->sdist);
-    OCADPoint * symbolptr = (OCADPoint *)ocad_symbol->pts;
-    if (ocad_symbol->smnpts > 0)
-    {
-        symbol->mid_symbol = importPattern( ocad_symbol->smnpts, symbolptr);
-        symbol->mid_symbol->setName(QObject::tr("Mid symbol"));
-        symbolptr += ocad_symbol->smnpts;
-    }
-    if( ocad_symbol->ssnpts > 0 )
-    {
-        symbol->dash_symbol = importPattern( ocad_symbol->ssnpts, symbolptr);
-        symbol->dash_symbol->setName(QObject::tr("Dash symbol"));
-=======
 		// Basic line options
 		main_line->line_width = convertSize(ocad_symbol->width);
 		main_line->color = convertColor(ocad_symbol->color);
@@ -512,128 +441,22 @@
     if( ocad_symbol->ssnpts > 0 )
     {
 		//symbol_line->dash_symbol = importPattern( ocad_symbol->ssnpts, symbolptr);
->>>>>>> 2891d6df
         symbolptr += ocad_symbol->ssnpts;
     }
     if( ocad_symbol->scnpts > 0 )
     {
-<<<<<<< HEAD
-        if (symbol->dash_symbol)
-        {
-            addWarning(QObject::tr("Symbol %1 has both dash and corner symbols; using corner symbol").arg(ocad_symbol->number));
-            delete symbol->dash_symbol;
-;       }
-        symbol->dash_symbol = importPattern( ocad_symbol->scnpts, symbolptr);
-        symbol->dash_symbol->setName(QObject::tr("Dash symbol"));
-=======
 		symbol_line->dash_symbol = importPattern( ocad_symbol->scnpts, symbolptr);
->>>>>>> 2891d6df
+        symbol_line->dash_symbol->setName(QObject::tr("Dash symbol"));
         symbolptr += ocad_symbol->scnpts; 
     }
     if( ocad_symbol->sbnpts > 0 )
     {
-<<<<<<< HEAD
-        symbol->start_symbol = importPattern( ocad_symbol->sbnpts, symbolptr);
-        symbol->start_symbol->setName(QObject::tr("Start symbol"));
-=======
 		symbol_line->start_symbol = importPattern( ocad_symbol->sbnpts, symbolptr);
->>>>>>> 2891d6df
+        symbol_line->start_symbol->setName(QObject::tr("Start symbol"));
         symbolptr += ocad_symbol->sbnpts;
     }
     if( ocad_symbol->senpts > 0 )
     {
-<<<<<<< HEAD
-        symbol->end_symbol = importPattern( ocad_symbol->senpts, symbolptr);
-        symbol->end_symbol->setName(QObject::tr("End symbol"));
-    }
-    // FIXME: not really sure how this translates... need test cases
-    symbol->minimum_mid_symbol_count = 1 + ocad_symbol->smin;
-    symbol->minimum_mid_symbol_count_when_closed = 1 + ocad_symbol->smin;
-    symbol->show_at_least_one_symbol = (ocad_symbol->smin >= 0);
-
-    // TODO: taper fields (tmode and tlast)
-
-    if (ocad_symbol->fwidth > 0)
-    {
-        addWarning(QObject::tr("In symbol %1, ignoring framing line.").arg(ocad_symbol->number));
-    }
-
-    // Now look to see if there is a double line.
-    Symbol *double_line_symbol = importDoubleLineSymbol(ocad_symbol);
-    if (double_line_symbol)
-    {
-        // Yes, there is, so see if the first line is trivial and we can simply replace it with the double line
-        if (isMainLineTrivial(symbol))
-        {
-            return double_line_symbol;
-        }
-
-        // Otherwise, merge the two into a combined symbol
-        std::vector<Symbol *> subsymbols;
-        subsymbols.push_back(symbol);
-        subsymbols.push_back(double_line_symbol);
-        CombinedSymbol *combined_symbol =  new CombinedSymbol();
-        fillCommonSymbolFields(combined_symbol, (OCADSymbol *)ocad_symbol);
-        fillCombinedSymbol(combined_symbol, subsymbols);
-        return combined_symbol;
-    }
-
-
-    return symbol;
-}
-
-Symbol *OCAD8FileImport::importDoubleLineSymbol(const OCADLineSymbol *ocad_symbol)
-{
-    // Double lines
-    LineSymbol *symbol = NULL;
-
-    if (ocad_symbol->dmode > 0)
-    {
-        symbol = new LineSymbol();
-        fillCommonSymbolFields(symbol, (OCADSymbol *)ocad_symbol);
-
-        symbol->line_width = convertSize(ocad_symbol->dwidth);
-        symbol->have_border_lines = true;
-        symbol->dashed = false;
-
-        if (ocad_symbol->dflags & 1)
-        {
-
-            // Double line fill: overwrite anything in the "main" line, even if it exists
-            // FIXME: if a main line exists, it is drawn by OCAD in addition to the other line -> use CombinedSymbol
-            symbol->color = convertColor(ocad_symbol->dcolor);
-        }
-
-        // Border color and width - currently we don't support different values on left and right side,
-        // although that seems easy enough to implement in the future. Import with a warning.
-        s16 border_color = ocad_symbol->lcolor;
-        if (border_color != ocad_symbol->rcolor)
-        {
-            addWarning(QObject::tr("In symbol %1, left and right borders are different colors (%2 and %3). Using %4.")
-                       .arg(ocad_symbol->number).arg(ocad_symbol->lcolor).arg(ocad_symbol->rcolor).arg(border_color));
-        }
-        symbol->border_color = convertColor(border_color);
-
-        s16 border_width = ocad_symbol->lwidth;
-        if (border_width != ocad_symbol->rwidth)
-        {
-            addWarning(QObject::tr("In symbol %1, left and right borders are different width (%2 and %3). Using %4.")
-                       .arg(ocad_symbol->number).arg(ocad_symbol->lwidth).arg(ocad_symbol->rwidth).arg(border_width));
-        }
-        symbol->border_width = convertSize(border_width);
-        symbol->border_shift = 0;
-
-        // And finally, the border may be dashed
-        if (ocad_symbol->dgap > 0)
-        {
-            symbol->dashed_border = true;
-            symbol->border_dash_length = convertSize(ocad_symbol->dlen);
-            symbol->border_break_length = convertSize(ocad_symbol->dgap);
-        }
-    }
-
-    return symbol;
-=======
 		symbol_line->end_symbol = importPattern( ocad_symbol->senpts, symbolptr);
     }
     // FIXME: not really sure how this translates... need test cases
@@ -668,7 +491,6 @@
 		
 		return full_line;
 	}
->>>>>>> 2891d6df
 }
 
 Symbol *OCAD8FileImport::importAreaSymbol(const OCADAreaSymbol *ocad_symbol)
@@ -1080,12 +902,7 @@
         // CurveStart needs to be applied to the main point though, not the control point, and
 		// hole points need to bet set as the last point of a part of an area object instead of the first point of the next part
         if (buf[2] & PX_CTL1 && i > 0) object->coords[i-1].setCurveStart(true);
-<<<<<<< HEAD
-        // And dash points are automatic for certain symbols.
-        if (buf[2] & (PY_DASH << 8)) coord.setDashPoint(true);
-=======
 		if ((buf[2] & (PY_DASH << 8)) || (buf[2] & (PY_CORNER << 8))) coord.setDashPoint(true);
->>>>>>> 2891d6df
         if (buf[2] & (PY_HOLE << 8))
 		{
 			if (is_area)
