--- conflicted
+++ resolved
@@ -1,28 +1,11 @@
 # PDF support branch
 
-<<<<<<< HEAD
 This branch contains source code for PDF creation forked from
-Qt 5.5.1 (https://code.qt.io/cgit/qt/qtbase.git/tree/?h=v5.5.1)
-
-These source code files may be used under the terms of the GNU
-General Public License version 3 as published by the Free Software
-Foundation and appearing in the file LICENSE.GPLv3 included in the
-packaging of this file.
-=======
-This branch contains source code for PDF support taken from
 Qt 5.12.4 (https://code.qt.io/cgit/qt/qtbase.git/tree/?h=v5.12.4)
-
-## GNU Lesser General Public License Usage
-These Qt source code files may be used under the terms of the
-GNU Lesser General Public License version 3 as published by the
-Free Software Foundation and appearing in the file LICENSE.LGPL3
-included in the packaging of this file.
 
 ## GNU General Public License Usage
 These Qt source code files may be used under the terms of the
-GNU General Public License version 2.0 or (at your option) the
 GNU General Public license version 3 or any later version approved
 by the KDE Free Qt Foundation. The licenses are as published by the
 Free Software Foundation and appearing in the file LICENSE.GPL2 and
 LICENSE.GPL3 included in the packaging of this file.
->>>>>>> be50a170
